--- conflicted
+++ resolved
@@ -211,11 +211,8 @@
         strict: bool = False,
         revision: Optional[str] = None,
         download_mode: Literal['force_redownload', 'reuse_dataset_if_exists'] = 'reuse_dataset_if_exists',
-<<<<<<< HEAD
+        columns: Optional[Dict[str, str]] = None,
         remove_useless_columns: bool = False,
-=======
-        columns: Optional[Dict[str, str]] = None,
->>>>>>> 2802944d
     ) -> HfDataset:
         datasets = []
         if os.path.isdir(dataset_id):
@@ -345,16 +342,6 @@
         return train_dataset, val_dataset
 
     @staticmethod
-<<<<<<< HEAD
-    def _remove_useless_columns(dataset: DATASET_TYPE) -> DATASET_TYPE:
-        dataset = get_features_dataset(dataset)
-        features = dataset.features
-        k_list = [k for k in standard_keys if k in features]
-        if len(k_list) != len(features):
-            dataset = dataset.select_columns(k_list)
-        return dataset
-
-    @staticmethod
     def load(dataset_syntax: Optional[DatasetSyntax] = None,
              dataset_meta: Optional[DatasetMeta] = None,
              *,
@@ -364,21 +351,8 @@
              hub_token: Optional[str] = None,
              strict: bool = False,
              download_mode: Literal['force_redownload', 'reuse_dataset_if_exists'] = 'reuse_dataset_if_exists',
+             columns: Optional[Dict[str, str]] = None,
              remove_unused_columns: bool = False) -> HfDataset:
-=======
-    def load(
-        dataset_syntax: Optional[DatasetSyntax] = None,
-        dataset_meta: Optional[DatasetMeta] = None,
-        *,
-        num_proc: int = 1,
-        streaming: bool = False,
-        use_hf: Optional[bool] = None,
-        hub_token: Optional[str] = None,
-        strict: bool = False,
-        download_mode: Literal['force_redownload', 'reuse_dataset_if_exists'] = 'reuse_dataset_if_exists',
-        columns: Optional[Dict[str, str]] = None,
-    ) -> HfDataset:
->>>>>>> 2802944d
         if dataset_syntax.dataset_type == 'path':
             dataset = DatasetLoader._load_dataset_path(
                 dataset_syntax.dataset,
@@ -403,12 +377,8 @@
                     revision=revision,
                     streaming=streaming,
                     download_mode=download_mode,
-<<<<<<< HEAD
+                    columns=columns,
                     remove_unused_columns=remove_unused_columns)
-=======
-                    columns=columns,
-                )
->>>>>>> 2802944d
                 datasets.append(dataset)
             dataset = DatasetLoader._concat_datasets(datasets, streaming)
         return dataset
