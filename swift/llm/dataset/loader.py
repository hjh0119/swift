# Copyright (c) Alibaba, Inc. and its affiliates.
import os
import platform
import re
import shutil
from contextlib import nullcontext
from dataclasses import dataclass, field
from functools import partial
from tempfile import TemporaryDirectory
from typing import Dict, List, Literal, Optional, Tuple, Union

import numpy as np
from datasets import Dataset as HfDataset
from datasets import concatenate_datasets
from datasets import load_dataset as hf_load_dataset
from modelscope.hub.api import ModelScopeConfig
from modelscope.utils.config_ds import MS_CACHE_HOME

from swift.hub import get_hub
from swift.utils import download_ms_file, get_logger, get_seed, safe_ddp_context, use_hf_hub
from .preprocessor import RowPreprocessor
from .register import DATASET_MAPPING, DATASET_TYPE, DatasetMeta, SubsetDataset
from .utils import sample_dataset

logger = get_logger()

_dataset_meta_mapping = None


@dataclass
class DatasetSyntax:
    dataset: str
    subsets: List[str] = field(default_factory=list)
    dataset_sample: Optional[int] = None

    def __post_init__(self):
        if os.path.isfile(self.dataset):
            self.dataset_type = 'path'
        else:  # dataset_id or dataset_dir
            self.dataset_type = 'repo'

    def get_raw(self):
        subsets = '/'.join(self.subsets)
        dataset_sample = '' if self.dataset_sample is None else f'#{self.dataset_sample}'
        return f'{self.dataset}{subsets}{dataset_sample}'

    @staticmethod
    def _safe_split(s: str,
                    sep: str,
                    use_0: bool,
                    split_mode: Literal['left', 'right'] = 'left') -> Tuple[Optional[str], Optional[str]]:
        """
        use_0: When the length of the part is 1, is it considered as part0 or part1.
        split_mode: use split or rsplit
        """
        if s is None or len(s) == 0:
            return None, None
        if split_mode == 'left':
            part = s.split(sep, 1)
        else:
            part = s.rsplit(sep, 1)
        if len(part) == 1:
            if use_0:
                part = part[0], None
            else:
                part = None, part[0]
        else:
            assert len(part) == 2
        return part

    @classmethod
    def parse(cls, dataset: str) -> 'DatasetSyntax':
        """Parse the dataset from the command line"""
        # dataset_id or dataset_path:subset1/subset2/subset3#dataset_sample
        if os.path.exists(dataset):
            other, dataset_sample = dataset, None
        else:
            other, dataset_sample = cls._safe_split(dataset, '#', True, 'right')
        if os.path.exists(other):
            dataset, subsets = other, None
        else:
            dataset, subsets = cls._safe_split(other, ':', True)

        if subsets is not None:
            subsets = [subset.strip() for subset in subsets.split('/')]
        if dataset_sample is not None:
            dataset_sample = int(dataset_sample)
        return cls(dataset.strip(), subsets or [], dataset_sample)

    def get_dataset_meta(self, use_hf: Optional[bool] = None):
        if use_hf is None:
            use_hf = True if use_hf_hub() else False
        dataset_meta_mapping = self._get_dataset_meta_mapping()
        dataset_type = self.dataset_type
        if dataset_type == 'path':
            dataset_meta = dataset_meta_mapping.get((dataset_type, self.dataset.lower()))
        else:
            dataset_type = {True: 'hf', False: 'ms'}[use_hf]
            dataset_meta = dataset_meta_mapping.get((dataset_type, self.dataset.lower()))
        return dataset_meta or self._get_matched_dataset_meta(dataset_meta_mapping) or DatasetMeta()

    @staticmethod
    def _get_dataset_meta_mapping() -> Dict[Tuple[str, str], DatasetMeta]:
        global _dataset_meta_mapping
        if _dataset_meta_mapping is not None:
            return _dataset_meta_mapping
        _dataset_meta_mapping = {}
        for dataset_meta in DATASET_MAPPING.values():
            if dataset_meta.dataset_path is not None:
                _dataset_meta_mapping[('path', dataset_meta.dataset_path.lower())] = dataset_meta
            if dataset_meta.ms_dataset_id is not None:
                _dataset_meta_mapping[('ms', dataset_meta.ms_dataset_id.lower())] = dataset_meta
            if dataset_meta.hf_dataset_id is not None:
                _dataset_meta_mapping[('hf', dataset_meta.hf_dataset_id.lower())] = dataset_meta
        return _dataset_meta_mapping

    @staticmethod
    def get_dataset_name(dataset_id: str) -> str:
        # compat hf hub
        dataset_id = dataset_id.rstrip('/')
        match_ = re.search('/datasets--.+?--(.+?)/snapshots/', dataset_id)
        if match_ is not None:
            return match_.group(1)

        dataset_name = dataset_id.rsplit('/', 1)[-1]
        if platform.system().lower() == 'windows':
            dataset_name = dataset_name.rsplit('\\', 1)[-1]
        return dataset_name

    def _get_matched_dataset_meta(self, dataset_meta_mapping):
        suffix_dataset_meta_mapping = {}
        for dataset_name, dataset_meta in dataset_meta_mapping.items():
            dataset_name = self.get_dataset_name(dataset_name[1]).lower()
            suffix_dataset_meta_mapping[dataset_name] = dataset_meta
        dataset_name = self.get_dataset_name(self.dataset).lower()
        dataset_meta = suffix_dataset_meta_mapping.get(dataset_name)
        return dataset_meta


class DatasetLoader:

    @staticmethod
    def download_ms_dataset(ms_dataset_id: str, files: List[str], force_download: bool = False) -> str:
        """Download dataset from repo manually
        Args:
            ms_dataset_id: The dataset id of ModelScope
            files: Which files to download
            force_download: Force download or not
        Returns:
            The dataset dir
        """
        assert isinstance(files, list)
        url = f'http://www.modelscope.cn/api/v1/datasets/{ms_dataset_id}/repo?Revision=master&FilePath={{fpath}}'
        cache_dir = os.path.join(MS_CACHE_HOME, 'datasets', ms_dataset_id, 'master')
        local_dir = os.path.join(cache_dir, 'raw')
        tmp_dir = os.path.join(cache_dir, 'tmp')
        os.makedirs(local_dir, exist_ok=True)
        os.makedirs(tmp_dir, exist_ok=True)
        cookies = ModelScopeConfig.get_cookies()
        with TemporaryDirectory(dir=tmp_dir) as temp_dir:
            for remote_fpath in files:
                url = url.format(fpath=remote_fpath)
                temp_fpath = os.path.join(temp_dir, remote_fpath)
                local_fpath = os.path.join(local_dir, remote_fpath)
                if not force_download and os.path.exists(local_fpath):
                    continue
                download_ms_file(url, temp_fpath, cookies)
                shutil.copy2(temp_fpath, local_fpath)

        return local_dir

    @staticmethod
    def _concat_datasets(datasets: List[HfDataset], streaming: bool) -> Optional[HfDataset]:
        if len(datasets) == 0:
            return
        if len(datasets) == 1:
            return datasets[0]
        return concatenate_datasets(datasets)

    @staticmethod
    def _load_dataset_path(
        dataset_path: str,
        dataset_meta: DatasetMeta,
        *,
        num_proc: int = 1,
        strict: bool = False,
        streaming: bool = False,
        columns: Optional[Dict[str, str]] = None,
    ) -> HfDataset:
        ext = os.path.splitext(dataset_path)[1].lstrip('.')
        file_type = {'jsonl': 'json', 'txt': 'text'}.get(ext) or ext
        kwargs = {'split': 'train', 'streaming': streaming, 'num_proc': num_proc}
        if file_type == 'csv':
            kwargs['na_filter'] = False
        dataset = hf_load_dataset(file_type, data_files=dataset_path, **kwargs)
        if columns:
            dataset = RowPreprocessor.safe_rename_columns(dataset, columns)
        dataset = dataset_meta.preprocess_func(dataset, num_proc=num_proc, strict=strict)
<<<<<<< HEAD
        dataset = RowPreprocessor.remove_useless_columns(dataset)
=======
        if remove_unused_columns:
            dataset = DatasetLoader._remove_useless_columns(dataset)
>>>>>>> db350199
        return dataset

    @staticmethod
    def _load_repo_dataset(
        dataset_id: str,
        subset: SubsetDataset,
        *,
        num_proc: int = 1,
        streaming: bool = False,
        use_hf: Optional[bool] = None,
        hub_token: Optional[str] = None,
        strict: bool = False,
        revision: Optional[str] = None,
        download_mode: Literal['force_redownload', 'reuse_dataset_if_exists'] = 'reuse_dataset_if_exists',
<<<<<<< HEAD
        columns: Optional[Dict[str, str]] = None,
        remove_useless_columns: bool = False,
=======
        remove_unused_columns: bool = False,
>>>>>>> db350199
    ) -> HfDataset:
        datasets = []
        if os.path.isdir(dataset_id):
            retry = 1
            load_context = nullcontext
            use_hf = True
            dataset_str = f'Use local folder, dataset_dir: {dataset_id}'
            # The dataset downloaded from modelscope will have an additional dataset_infos.json file.
            dataset_infos_path = os.path.join(dataset_id, 'dataset_infos.json')
            if os.path.isfile(dataset_infos_path):
                os.rename(dataset_infos_path, f'{dataset_infos_path}.bak')
        elif dataset_id.startswith('/'):
            raise ValueError(f'The local path does not exist, dataset_id: `{dataset_id}`. '
                             f'os.path.exists(dataset_id): {os.path.exists(dataset_id)}')
        else:
            retry = 3
            load_context = partial(safe_ddp_context, hash_id=dataset_id)
            dataset_str_f = 'Downloading the dataset from {hub}, dataset_id: {dataset_id}'
            if use_hf:
                dataset_str = dataset_str_f.format(hub='HuggingFace', dataset_id=dataset_id)
            else:
                dataset_str = dataset_str_f.format(hub='ModelScope', dataset_id=dataset_id)
        logger.info(dataset_str)
        hub = get_hub(use_hf)
        for split in subset.split:
            i = 1
            with load_context():
                while True:
                    try:
                        dataset = hub.load_dataset(
                            dataset_id,
                            subset.subset,
                            split,
                            streaming=streaming,
                            revision=revision,
                            download_mode=download_mode,
                            hub_token=hub_token,
                            num_proc=num_proc)
                    except Exception as e:
                        if i == retry:
                            raise
                        i += 1
                        logger.error(f'Dataset {dataset_id} load failed: subset_name={subset.subset},'
                                     f'split={split} with error: {e}')
                    else:
                        break
                if hasattr(dataset, '_hf_ds'):
                    dataset = dataset._hf_ds
                    if streaming and isinstance(dataset, HfDataset):
                        dataset = dataset.to_iterable_dataset()
            if columns:
                dataset = RowPreprocessor.safe_rename_columns(dataset, columns)
            dataset = subset.preprocess_func(dataset, num_proc=num_proc, strict=strict)
<<<<<<< HEAD
            dataset = RowPreprocessor.remove_useless_columns(dataset)
=======
            if remove_unused_columns:
                dataset = DatasetLoader._remove_useless_columns(dataset)
>>>>>>> db350199
            datasets.append(dataset)
        return DatasetLoader._concat_datasets(datasets, streaming)

    @staticmethod
    def _select_subsets(subsets: List[str], dataset_meta: DatasetMeta) -> List[SubsetDataset]:
        subset_mapping = {subset.name: subset for subset in dataset_meta.subsets}
        subset_names = list(subset_mapping.keys())
        if not subsets:
            if len(subset_names) <= 1:
                subsets = subset_names
            elif 'default' in subset_names:
                subsets = ['default']
            else:
                raise ValueError(f'Please provide subsets. available subsets: {subset_names}')
        elif len(subsets) == 1 and subsets[0] == 'all' and 'all' not in subset_names:
            subsets = [subset_name for subset_name in subset_names if not subset_mapping[subset_name].is_weak_subset]

        subsets = [
            subset_mapping[subset_name] if subset_name in subset_mapping else SubsetDataset(subset=subset_name)
            for subset_name in subsets
        ]
        return [subset.set_default(dataset_meta) for subset in subsets]

    @staticmethod
    def post_process(
        train_dataset: DATASET_TYPE,
        *,
        dataset_sample: Optional[int] = None,
        split_dataset_ratio: float = 0.,
        streaming: bool = False,
        random_state: Optional[np.random.RandomState] = None,
    ) -> Tuple[DATASET_TYPE, Optional[DATASET_TYPE]]:
        """Split into train/val datasets and perform dataset sampling."""
        assert dataset_sample is None or dataset_sample > 0
        assert 0 <= split_dataset_ratio <= 1
        if streaming:
            if dataset_sample is None:
                if split_dataset_ratio == 0:
                    val_dataset = None
                elif split_dataset_ratio == 1:
                    train_dataset, val_dataset = None, train_dataset
                else:
                    raise ValueError('The IterableDataset does not support splitting the training set '
                                     'and validation set when dataset_sample is None.')
            else:
                # not shuffle
                train_dataset = train_dataset.take(dataset_sample)
                val_sample = int(dataset_sample * split_dataset_ratio)
                val_dataset = None if val_sample == 0 else train_dataset.take(val_sample)
                if val_sample:
                    train_dataset = train_dataset.skip(val_sample)
        else:
            if dataset_sample is None:
                dataset_sample = len(train_dataset)
            if split_dataset_ratio == 0:
                train_dataset = sample_dataset(train_dataset, dataset_sample, random_state)
                val_dataset = None
            elif split_dataset_ratio == 1:
                train_dataset, val_dataset = None, train_dataset
                val_sample = dataset_sample
                # Avoid duplication in the val_dataset.
                assert val_sample <= len(val_dataset), f'val_sample: {val_sample}, len(val_dataset): {len(val_dataset)}'
                val_dataset = sample_dataset(val_dataset, val_sample, random_state)
            else:
                # Avoid duplication in the val_dataset.
                train_len = min(len(train_dataset), dataset_sample)
                val_sample = max(int(train_len * split_dataset_ratio), 1)
                train_sample = dataset_sample - val_sample
                assert train_sample > 0
                train_dataset, val_dataset = train_dataset.train_test_split(
                    test_size=val_sample, seed=get_seed(random_state)).values()
                train_dataset = sample_dataset(train_dataset, train_sample, random_state)
        return train_dataset, val_dataset

    @staticmethod
    def load(dataset_syntax: Optional[DatasetSyntax] = None,
             dataset_meta: Optional[DatasetMeta] = None,
             *,
             num_proc: int = 1,
             streaming: bool = False,
             use_hf: Optional[bool] = None,
             hub_token: Optional[str] = None,
             strict: bool = False,
             download_mode: Literal['force_redownload', 'reuse_dataset_if_exists'] = 'reuse_dataset_if_exists',
             columns: Optional[Dict[str, str]] = None,
             remove_unused_columns: bool = False) -> HfDataset:
        if dataset_syntax.dataset_type == 'path':
            dataset = DatasetLoader._load_dataset_path(
                dataset_syntax.dataset,
                dataset_meta=dataset_meta,
                num_proc=num_proc,
                strict=strict,
                streaming=streaming,
                remove_unused_columns=remove_unused_columns,
            )
        else:
            subsets: List[SubsetDataset] = DatasetLoader._select_subsets(dataset_syntax.subsets, dataset_meta)
            revision = dataset_meta.hf_revision if use_hf else dataset_meta.ms_revision
            datasets = []
            for subset in subsets:
                dataset = DatasetLoader._load_repo_dataset(
                    dataset_syntax.dataset,
                    subset,
                    use_hf=use_hf,
                    hub_token=hub_token,
                    num_proc=num_proc,
                    strict=strict,
                    revision=revision,
                    streaming=streaming,
                    download_mode=download_mode,
                    columns=columns,
                    remove_unused_columns=remove_unused_columns)
                datasets.append(dataset)
            dataset = DatasetLoader._concat_datasets(datasets, streaming)
        return dataset


def init_self_cognition_preprocessor(
    model_name: Union[Tuple[str, str], List[str], None] = None,
    model_author: Union[Tuple[str, str], List[str], None] = None,
) -> None:
    from .dataset.llm import SelfCognitionPreprocessor
    # zh, en
    for key in ['model_name', 'model_author']:
        val = locals()[key]
        if isinstance(val, str):
            val = [val]
        if val is not None and val[0] is not None and (len(val) == 1 or val[1] is None):
            val = (val[0], val[0])
        setattr(SelfCognitionPreprocessor, key[len('model_'):], val)


def load_dataset(
    datasets: Union[List[str], str],
    *,
    split_dataset_ratio: float = 0.,
    seed: Union[int, np.random.RandomState, None] = None,
    num_proc: int = 1,
    streaming: bool = False,
    use_hf: Optional[bool] = None,
    hub_token: Optional[str] = None,
    strict: bool = False,
    download_mode: Literal['force_redownload', 'reuse_dataset_if_exists'] = 'reuse_dataset_if_exists',
    columns: Optional[Dict[str, str]] = None,
    # self-cognition
    model_name: Union[Tuple[str, str], List[str], None] = None,  # zh, en
    model_author: Union[Tuple[str, str], List[str], None] = None,
    remove_unused_columns: bool = False,
) -> Tuple[DATASET_TYPE, Optional[DATASET_TYPE]]:
    """The interface to load any registered dataset

    Args:
        download_mode: Download mode, default is `reuse_dataset_if_exists`.
        columns: Used for manual column mapping of datasets.
        strict: Raise if any row is not correct.
        hub_token: The token of the hub.
        use_hf: Use hf dataset or ms dataset.
        num_proc: Proc number to use when preprocess the dataset.
        datasets: The dataset name list
        split_dataset_ratio: The dataset split ratio
        seed: The dataset random seed
        model_name: Model name in self-cognition task.
        model_author: Model author in self-cognition task
        streaming: Streaming mode or not
    Returns:
        The train dataset and val dataset
    """
    init_self_cognition_preprocessor(model_name, model_author)
    if isinstance(datasets, str):
        datasets = [datasets]
    if not isinstance(seed, np.random.RandomState):
        seed = np.random.RandomState(seed)
    if streaming:
        num_proc = None
    train_datasets = []
    val_datasets = []
    load_kwargs = {
        'num_proc': num_proc,
        'use_hf': use_hf,
        'strict': strict,
        'download_mode': download_mode,
        'columns': columns,
        'streaming': streaming,
        'hub_token': hub_token,
        'remove_unused_columns': remove_unused_columns,
    }

    for dataset in datasets:
        dataset_syntax = DatasetSyntax.parse(dataset)
        dataset_meta = dataset_syntax.get_dataset_meta(use_hf)
        load_function = dataset_meta.load_function
        train_dataset = load_function(dataset_syntax, dataset_meta, **load_kwargs)
        train_dataset, val_dataset = DatasetLoader.post_process(
            train_dataset,
            dataset_sample=dataset_syntax.dataset_sample,
            split_dataset_ratio=split_dataset_ratio,
            random_state=seed,
            streaming=streaming,
        )
        if train_dataset is not None:
            train_datasets.append(train_dataset)
        if val_dataset is not None:
            val_datasets.append(val_dataset)

    train_datasets = DatasetLoader._concat_datasets(train_datasets, streaming)
    val_datasets = DatasetLoader._concat_datasets(val_datasets, streaming)
    return train_datasets, val_datasets<|MERGE_RESOLUTION|>--- conflicted
+++ resolved
@@ -186,6 +186,7 @@
         strict: bool = False,
         streaming: bool = False,
         columns: Optional[Dict[str, str]] = None,
+        remove_unused_columns: bool = False,
     ) -> HfDataset:
         ext = os.path.splitext(dataset_path)[1].lstrip('.')
         file_type = {'jsonl': 'json', 'txt': 'text'}.get(ext) or ext
@@ -196,12 +197,8 @@
         if columns:
             dataset = RowPreprocessor.safe_rename_columns(dataset, columns)
         dataset = dataset_meta.preprocess_func(dataset, num_proc=num_proc, strict=strict)
-<<<<<<< HEAD
-        dataset = RowPreprocessor.remove_useless_columns(dataset)
-=======
         if remove_unused_columns:
             dataset = DatasetLoader._remove_useless_columns(dataset)
->>>>>>> db350199
         return dataset
 
     @staticmethod
@@ -216,12 +213,8 @@
         strict: bool = False,
         revision: Optional[str] = None,
         download_mode: Literal['force_redownload', 'reuse_dataset_if_exists'] = 'reuse_dataset_if_exists',
-<<<<<<< HEAD
         columns: Optional[Dict[str, str]] = None,
-        remove_useless_columns: bool = False,
-=======
         remove_unused_columns: bool = False,
->>>>>>> db350199
     ) -> HfDataset:
         datasets = []
         if os.path.isdir(dataset_id):
@@ -275,12 +268,8 @@
             if columns:
                 dataset = RowPreprocessor.safe_rename_columns(dataset, columns)
             dataset = subset.preprocess_func(dataset, num_proc=num_proc, strict=strict)
-<<<<<<< HEAD
-            dataset = RowPreprocessor.remove_useless_columns(dataset)
-=======
             if remove_unused_columns:
                 dataset = DatasetLoader._remove_useless_columns(dataset)
->>>>>>> db350199
             datasets.append(dataset)
         return DatasetLoader._concat_datasets(datasets, streaming)
 
