--- conflicted
+++ resolved
@@ -70,7 +70,6 @@
     # KTO
     desirable_weight: float = 1.0
     undesirable_weight: float = 1.0
-<<<<<<< HEAD
     # GRPO
     num_generations: int = 8  # G in the GRPO paper
     max_prompt_length: Optional[int] = None
@@ -78,12 +77,8 @@
     use_vllm: bool = False
     vllm_device: Optional[str] = 'auto'  # 'cuda:1'
     vllm_gpu_memory_utilization: float = 0.9
-    # Use last_round by default
-    loss_scale: str = 'last_round'
-=======
 
     loss_scale: Optional[str] = None
->>>>>>> caa6d4d8
 
     def __post_init__(self):
         self._init_rm()
@@ -93,9 +88,6 @@
         self._init_grpo()
         self._init_ppo()
 
-<<<<<<< HEAD
-        if self.rlhf_type in ['dpo', 'kto', 'ppo', 'grpo'] and self.train_type == 'full':
-=======
         if self.loss_scale is None:
             if self.rlhf_type == 'orpo' and not self.model_meta.is_multimodal:
                 # Avoid padding labels during the model's forward pass in multimodal models.
@@ -103,8 +95,7 @@
                 self.loss_scale = 'default'
             else:
                 self.loss_scale = 'last_round'
-        if self.rlhf_type in ['dpo', 'kto', 'ppo'] and self.train_type == 'full':
->>>>>>> caa6d4d8
+        if self.rlhf_type in ['dpo', 'kto', 'ppo', 'grpo'] and self.train_type == 'full':
             self.ref_model = self.ref_model or self.model
             self.ref_model_type = self.ref_model_type or self.model_type
             self.ref_model_revision = self.ref_model_revision or self.model_revision
