# Copyright (c) Alibaba, Inc. and its affiliates.
from collections import defaultdict
from contextlib import contextmanager
from typing import Any, Callable, Dict, Optional, Union
from unittest.mock import patch
import os
import torch
import torch.nn as nn
from accelerate.utils import broadcast_object_list, gather, gather_object
from accelerate.utils.other import is_compiled_module
from transformers import GenerationConfig, PreTrainedModel
from trl import GRPOTrainer as HFGRPOTrainer
from trl.models import unwrap_model_for_generation
from trl.trainer.utils import pad

from swift.llm import InferRequest, RequestConfig, to_device
from swift.utils import get_logger, is_vllm_available
import concurrent.futures
from ..mixin import SwiftMixin
from .rlhf_mixin import RLHFTrainerMixin

del HFGRPOTrainer.__init__
del HFGRPOTrainer._prepare_inputs

logger = get_logger()


class GRPOTrainer(RLHFTrainerMixin, SwiftMixin, HFGRPOTrainer):

    def __init__(self,
                 model: Optional[Union[PreTrainedModel, nn.Module]] = None,
                 ref_model: Optional[Union[PreTrainedModel, nn.Module]] = None,
                 reward_model: Optional[Union[PreTrainedModel, nn.Module]] = None,
                 reward_funcs: Optional[Union[Callable, list[Callable]]] = None,
                 *_args,
                 **kwargs):

        args = kwargs['args']

        if reward_funcs is not None and not isinstance(reward_funcs, list):
            reward_funcs = [reward_funcs]
        self.reward_funcs = reward_funcs or []
        self.reward_templates = [None] * len(self.reward_funcs)
        if reward_model is not None:
            self.reward_templates.append(kwargs.pop('reward_template', None))
            self.reward_funcs.append(reward_model)
        if not self.reward_funcs:
            raise ValueError('You must specify reward_funcs or reward_model')

        self.num_generations = args.num_generations
        model.warnings_issued['estimate_tokens'] = True
        kwargs['data_collator'] = lambda x: x
        self._metrics = defaultdict(list)

        use_vllm = args.use_vllm

        super().__init__(model, ref_model, *_args, **kwargs)

        num_processes = self.accelerator.num_processes  # check: 梯度累加
        global_batch_size = args.per_device_train_batch_size * num_processes
        possible_values = [n_gen for n_gen in range(2, global_batch_size + 1) if (global_batch_size) % n_gen == 0]
        if self.num_generations not in possible_values:
            raise ValueError(
                f'The global train batch size ({num_processes} x {args.per_device_train_batch_size}) must be evenly '
                f'divisible by the number of generations per prompt ({self.num_generations}). Given the current train '
                f'batch size, the valid values for the number of generations are: {possible_values}.')
        if self.args.eval_strategy != 'no':
            global_batch_size = args.per_device_eval_batch_size * num_processes
            possible_values = [n_gen for n_gen in range(2, global_batch_size + 1) if (global_batch_size) % n_gen == 0]
            if self.num_generations not in possible_values:
                raise ValueError(
                    f'The global eval batch size ({num_processes} x {args.per_device_eval_batch_size}) must be evenly '
                    f'divisible by the number of generations per prompt ({self.num_generations}). Given the current '
                    f'eval batch size, the valid values for the number of generations are: {possible_values}.')

        if use_vllm:
            if not is_vllm_available():
                raise ImportError('vLLM is not available and `use_vllm` is set to True. Please install vLLM with '
                                  '`pip install vllm` to use it.')
            if self.accelerator.is_main_process:
                vllm_device = self.args.vllm_device
                if vllm_device == 'auto':
                    vllm_device = f'cuda:{self.accelerator.num_processes}'  # take the next GPU idx
                # Check that the requested device is available
                if vllm_device.split(':')[0] == 'cuda' and int(vllm_device.split(':')[1]) >= torch.cuda.device_count():
                    raise ValueError(
                        f'The requested device for vllm ({vllm_device}) is not available. You are likely using vLLM '
                        'without restricting the number of GPUs for training. Set the `--num_processes` argument to a '
                        'value lower than the number of GPUs available on your machine—typically, reducing it by one '
                        f'is sufficient. In your case: `--num_processes {torch.cuda.device_count() - 1}`.')
                # Check that the requested device is not also used for training
                if vllm_device in {f'cuda:{idx}' for idx in range(self.accelerator.num_processes)}:
                    logger.warning(
                        f'The requested device {vllm_device} is also used for training. This may lead to unexpected '
                        'behavior. It is recommended to use a dedicated device for vLLM.')
                from swift.llm import VllmEngine  # , PtEngine
                world_size_patch = patch('torch.distributed.get_world_size', return_value=1)
                profiling_patch = patch(
                    'vllm.worker.worker.Worker._assert_memory_footprint_increased_during_profiling', return_value=None)
                with world_size_patch, profiling_patch:
                    self.engine = VllmEngine(
                        model.model_dir,
                        device=vllm_device,
                        gpu_memory_utilization=args.vllm_gpu_memory_utilization,
<<<<<<< HEAD
                        enable_prefix_caching=True)
=======
                        enable_prefix_caching=True,
                        max_model_len=self.args.vllm_max_model_len)

                self.request_config = RequestConfig(
                    max_tokens=args.max_new_tokens,
                    temperature=args.temperature,
                )
>>>>>>> fe4b3c55
                self._last_loaded_step = 0
                self.accelerator.wait_for_everyone()
                self.engine.template = self.template
        else:
            from swift.llm import PtEngine
            self.engine = PtEngine.from_model_template(self.model, self.template, max_batch_size=8)  # TODO: args.max_batch_size
        self.model_accepts_loss_kwargs = False
        for i, reward_func in enumerate(self.reward_funcs):
            if isinstance(reward_func, PreTrainedModel):
                self.reward_funcs[i] = self.accelerator.prepare_model(reward_func, evaluation_mode=True)

    @contextmanager
    def set_padding_side_left(self):
        original_padding_side = self.template.padding_side
        self.template.padding_side = 'left'
        try:
            yield
        finally:
            self.template.padding_side = original_padding_side

    def _prepare_inputs(self, inputs) -> Dict[str, Union[torch.Tensor, Any]]:
        device = self.accelerator.device
<<<<<<< HEAD
=======
        prompt_inputs = []
        messages = []
        for example in inputs:
            prompt_input = self.template.encode(example, return_template_inputs=True)
            message = prompt_input.pop('template_inputs').messages
            if message[-1]['role'] == 'assistant':
                message.pop(-1)
            messages.append(message)
            prompt_inputs.append(prompt_input)
        # left padding for generate
        with self.set_padding_side_left():
            prompt_inputs = self.template.data_collator(prompt_inputs)  # convert list to tensor
        prompt_inputs = super()._prepare_inputs(prompt_inputs)  # move device

        prompt_ids, prompt_mask = prompt_inputs['input_ids'], prompt_inputs['attention_mask']

        if self.max_prompt_length is not None:
            prompt_ids = prompt_ids[:, -self.max_prompt_length:]
            prompt_mask = prompt_mask[:, -self.max_prompt_length:]
>>>>>>> fe4b3c55

        # Generate completions using either vLLM or regular generation
        if self.args.use_vllm:
            # First, have main process load weights if needed
            if self.state.global_step != self._last_loaded_step:
                with unwrap_model_for_generation(
                        self.model, self.accelerator,
                        gather_deepspeed3_params=self.args.ds3_gather_for_generation) as unwrapped_model:
                    if is_compiled_module(unwrapped_model):
                        state_dict = unwrapped_model._orig_mod.state_dict()
                    else:
                        state_dict = unwrapped_model.state_dict()
                if self.accelerator.is_main_process:
                    llm_model = self.engine.engine.engine.model_executor.driver_worker.model_runner.model
                    llm_model.load_weights(state_dict.items())
                self._last_loaded_step = self.state.global_step

            # Generate completions using vLLM: gather all prompts and use them in a single call in the main process
            all_messages = gather_object(messages)
            infer_requests = [InferRequest(message) for message in messages]
            if self.accelerator.is_main_process:
                outputs = self.engine.infer(
                    infer_requests, use_tqdm=False, return_outputs=True)
                completion_ids = [out.token_ids for completions in outputs for out in completions.outputs]
            else:
                completion_ids = [None] * len(all_messages)

            # Broadcast the completions from the main process to all processes, ensuring each process receives its
            # corresponding slice.
            completion_ids = broadcast_object_list(completion_ids, from_process=0)
            process_slice = slice(
                self.accelerator.process_index * len(messages),
                (self.accelerator.process_index + 1) * len(messages),
            )
            completion_ids = completion_ids[process_slice]

            # Pad the completions, and concatenate them with the prompts
            completion_ids = [torch.tensor(ids, device=device) for ids in completion_ids]
            completion_ids = pad(completion_ids, padding_value=self.processing_class.pad_token_id)
            prompt_completion_ids = torch.cat([prompt_ids, completion_ids], dim=1)
        else:
            # Regular generation path
            outputs = self.engine.infer(inputs, use_tqdm=False)
            for i, output in enumerate(outputs):
                inputs[i]['messages'].append({'role': 'assistant', 'content': output.choices[0].message.content})

        self.template.set_mode('train')
        max_workers = min(32, os.cpu_count(), len(inputs))
        with concurrent.futures.ThreadPoolExecutor(max_workers=max_workers) as executor:
            futures = [
                executor.submit(self.template.encode, infer_request)
                for infer_request in inputs
            ]
            concurrent.futures.wait(futures)
            batched_inputs = [future.result() for future in futures]
        inputs = to_device(self.template.data_collator(batched_inputs), self.model.device)
        if self.model.model_meta.is_multimodal:
            _, inputs = self.template.pre_forward_hook(self.model, None, inputs)
        self.template.set_mode('pt')

        logits_to_keep = completion_ids.size(1)  # we only need to compute the logits for the completion tokens

        with torch.inference_mode():
            if self.ref_model is not None:
                ref_per_token_logps = self._get_per_token_logps(self.ref_model, prompt_completion_ids, attention_mask,
                                                                logits_to_keep)
            else:
                with self.accelerator.unwrap_model(self.model).disable_adapter():
                    ref_per_token_logps = self._get_per_token_logps(self.model, prompt_completion_ids, attention_mask,
                                                                    logits_to_keep)

        # Decode the generated completions
        completions = self.processing_class.batch_decode(completion_ids, skip_special_tokens=True)

        rewards_per_func = torch.zeros((len(messages), len(self.reward_funcs)), device=device)
        for i, (reward_func, reward_template) in enumerate(zip(self.reward_funcs, self.reward_templates)):
            if isinstance(reward_func, nn.Module):  # Module instead of PretrainedModel for compat with compiled models
                reward_inputs = []
                for message, completion in zip(messages, completions):
                    combined_message = message + [{'role': 'assistant', 'content': completion}]
                    reward_input = reward_template.encode({'messages': combined_message})
                    reward_input.pop('labels', None)
                    reward_inputs.append(reward_input)
                reward_inputs = reward_template.data_collator(reward_inputs)
                reward_inputs = super(type(self), self)._prepare_inputs(reward_inputs)

                with torch.inference_mode():
                    rewards_per_func[:, i] = reward_func(**reward_inputs).logits[:, 0]
            else:
                # Repeat all input columns (but "messages" and "completion") to match the number of generations
                reward_kwargs = {key: [example[key] for example in inputs] for key in inputs[0]}
                output_reward_func = reward_func(completions, **reward_kwargs)
                rewards_per_func[:, i] = torch.tensor(output_reward_func, dtype=torch.float32, device=device)

        rewards_per_func = gather(rewards_per_func)
        # Sum the rewards from all reward functions
        rewards = rewards_per_func.sum(dim=1)

        # Compute grouped-wise rewards
        mean_grouped_rewards = rewards.view(-1, self.num_generations).mean(dim=1)
        std_grouped_rewards = rewards.view(-1, self.num_generations).std(dim=1)

        # Normalize the rewards to compute the advantages
        mean_grouped_rewards = mean_grouped_rewards.repeat_interleave(self.num_generations, dim=0)
        std_grouped_rewards = std_grouped_rewards.repeat_interleave(self.num_generations, dim=0)
        advantages = (rewards - mean_grouped_rewards) / (std_grouped_rewards + 1e-4)

        # Slice to keep only the local part of the data
        process_slice = slice(
            self.accelerator.process_index * len(messages),
            (self.accelerator.process_index + 1) * len(messages),
        )
        advantages = advantages[process_slice]

        # Log the metrics
        reward_per_func = rewards_per_func.mean(0)
        for i, reward_func in enumerate(self.reward_funcs):
            if isinstance(reward_func, nn.Module):  # Module instead of PretrainedModel for compat with compiled models
                reward_func_name = reward_func.config._name_or_path.split('/')[-1]
            else:
                reward_func_name = reward_func.__name__
            self._metrics[f'rewards/{reward_func_name}'].append(reward_per_func[i].item())

        self._metrics['reward'].append(rewards.mean().item())
        self._metrics['reward_std'].append(std_grouped_rewards.mean().item())

        return {
            'prompt_ids': prompt_ids,
            'prompt_mask': prompt_mask,
            'completion_ids': completion_ids,
            'completion_mask': completion_mask,
            'ref_per_token_logps': ref_per_token_logps,
            'advantages': advantages,
        }<|MERGE_RESOLUTION|>--- conflicted
+++ resolved
@@ -102,17 +102,7 @@
                         model.model_dir,
                         device=vllm_device,
                         gpu_memory_utilization=args.vllm_gpu_memory_utilization,
-<<<<<<< HEAD
                         enable_prefix_caching=True)
-=======
-                        enable_prefix_caching=True,
-                        max_model_len=self.args.vllm_max_model_len)
-
-                self.request_config = RequestConfig(
-                    max_tokens=args.max_new_tokens,
-                    temperature=args.temperature,
-                )
->>>>>>> fe4b3c55
                 self._last_loaded_step = 0
                 self.accelerator.wait_for_everyone()
                 self.engine.template = self.template
@@ -135,28 +125,6 @@
 
     def _prepare_inputs(self, inputs) -> Dict[str, Union[torch.Tensor, Any]]:
         device = self.accelerator.device
-<<<<<<< HEAD
-=======
-        prompt_inputs = []
-        messages = []
-        for example in inputs:
-            prompt_input = self.template.encode(example, return_template_inputs=True)
-            message = prompt_input.pop('template_inputs').messages
-            if message[-1]['role'] == 'assistant':
-                message.pop(-1)
-            messages.append(message)
-            prompt_inputs.append(prompt_input)
-        # left padding for generate
-        with self.set_padding_side_left():
-            prompt_inputs = self.template.data_collator(prompt_inputs)  # convert list to tensor
-        prompt_inputs = super()._prepare_inputs(prompt_inputs)  # move device
-
-        prompt_ids, prompt_mask = prompt_inputs['input_ids'], prompt_inputs['attention_mask']
-
-        if self.max_prompt_length is not None:
-            prompt_ids = prompt_ids[:, -self.max_prompt_length:]
-            prompt_mask = prompt_mask[:, -self.max_prompt_length:]
->>>>>>> fe4b3c55
 
         # Generate completions using either vLLM or regular generation
         if self.args.use_vllm:
