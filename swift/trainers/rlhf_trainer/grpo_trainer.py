# Copyright (c) Alibaba, Inc. and its affiliates.
# Part of the implementation is borrowed from huggingface/trl.
import concurrent.futures
import inspect
import os
import re
import time
from collections import defaultdict, deque
from concurrent.futures import Future
from contextlib import contextmanager, nullcontext
from copy import copy, deepcopy
from dataclasses import asdict, dataclass, field
from functools import partial
from math import ceil
from queue import Queue
from types import MethodType
from typing import Any, Callable, Dict, List, Optional, Tuple, Union

import datasets
import torch
import torch.nn as nn
import transformers
from accelerate.utils import broadcast_object_list, gather, gather_object, is_peft_model, set_seed
from packaging import version
from torch.nn import ModuleList
from torch.utils.data import DataLoader
from transformers import PreTrainedModel, TrainerCallback
from transformers.trainer import Trainer
from trl import GRPOTrainer as HFGRPOTrainer
from trl.models import prepare_deepspeed
from trl.trainer.callbacks import SyncRefModelCallback
from trl.trainer.grpo_trainer import RepeatSampler, nanmax, nanmin, nanstd

from swift.llm import (InferRequest, MultiModelKeys, RequestConfig, RolloutInferRequest, RowPreprocessor, Template,
                       get_model_arch, to_device)
from swift.llm.infer.protocol import ChatCompletionResponse
from swift.llm.model.utils import get_llm_model
from swift.llm.template.base import MaxLengthError
from swift.llm.template.template_inputs import StdTemplateInputs
from swift.plugin import loss_scale_map, multi_turns, orms, rm_plugins
from swift.plugin.multi_turn import MultiTurnScheduler
from swift.utils import (JsonlWriter, empty_cache, get_current_device, get_device, get_logger, is_swanlab_available,
                         is_vllm_available, is_wandb_available, seed_worker, unwrap_model_for_generation)
from ..mixin import SwiftMixin
from .rlhf_mixin import RLHFTrainerMixin
from .utils import (_ForwardRedirection, patch_lora_merge, patch_lora_unmerge, patch_profiling_context,
                    patch_profiling_decorator)
from .vllm_client import VLLMClient

del HFGRPOTrainer.__init__
del HFGRPOTrainer.log

logger = get_logger()
if is_wandb_available():
    import wandb
if is_swanlab_available():
    import swanlab

InputsType = List[Dict[str, Union[torch.Tensor, Any]]]
# tuple: (messages, finish_reason)
OutputsType = List[Tuple[List[Dict], str]]
if not hasattr(RepeatSampler, 'old_len_func'):
    origin_len_func = RepeatSampler.__len__

    def patched_len(self) -> int:
        return (self.num_samples // self.batch_size) * self.batch_size * self.mini_repeat_count * self.repeat_count

    RepeatSampler.__len__ = patched_len
    RepeatSampler.old_len_func = origin_len_func


class GRPOCallback(TrainerCallback):

    def __init__(self, trainer):
        self.trainer = trainer

    # offload original_modules to cpu, to save memory
    def on_train_begin(self, args, state, control, **kwargs):
        self.trainer.queue = self.trainer.train_queue
        train_dataloader = getattr(state, 'train_dataloader', None) or kwargs.get('train_dataloader')
        self.trainer._prefetch(train_dataloader)


@dataclass
class DataCache:
    inputs: List[Dict] = field(default_factory=list)
    outputs: List[Dict] = field(default_factory=list)


def identity_data_collator(features):
    return features


class GRPOTrainer(RLHFTrainerMixin, SwiftMixin, HFGRPOTrainer):
    executor = concurrent.futures.ThreadPoolExecutor(max_workers=1)

    def __init__(self,
                 model: Optional[Union[PreTrainedModel, nn.Module]] = None,
                 ref_model: Optional[Union[PreTrainedModel, nn.Module]] = None,
                 reward_model: Optional[List[Union[PreTrainedModel, nn.Module]]] = None,
                 reward_funcs: Optional[List[Union[str, Callable]]] = None,
                 *_args,
                 **kwargs):
        from swift.trainers.rlhf_arguments import GRPOConfig
        args: GRPOConfig = kwargs['args']
        self.args = args
        # for async generate
        self.train_queue = Queue()
        self.eval_queue = Queue()

        self.processing_class = kwargs.get('template').tokenizer

        if not isinstance(reward_funcs, list):
            reward_funcs = [reward_funcs]

        if reward_funcs:
            for i, reward_func in enumerate(reward_funcs):
                if reward_func in orms:
                    reward_func_class = orms[reward_func]
                    reward_func_args = list(inspect.signature(reward_func_class.__init__).parameters)
                    reward_func_kwargs = {
                        key: getattr(args, key)
                        for key in reward_func_args if key not in ['self', 'args', 'kwargs'] and hasattr(args, key)
                    }
                    if 'tokenizer' in reward_func_args:
                        reward_func_kwargs['tokenizer'] = self.processing_class
                    reward_funcs[i] = reward_func_class(**reward_func_kwargs)
                elif not callable(reward_func):
                    raise ValueError(f'reward_function {reward_func} is not implemented in swift.llm.plugin')

        self.reward_funcs = reward_funcs
        self.reward_func_names = []
        for reward_func in reward_funcs:
            if inspect.isfunction(reward_func):
                reward_func_name = reward_func.__name__
            else:
                reward_func_name = reward_func.__class__.__name__
            self.reward_func_names.append(reward_func_name)

        self.reward_model_plugins = [None] * len(self.reward_funcs)

        if reward_model is not None:
            reward_template = kwargs.pop('reward_template')
            reward_plugins = args.reward_model_plugin
            if reward_plugins is None:
                reward_plugins = ['default'] * len(reward_model)
            assert len(reward_plugins) == len(reward_model), (
                f"The number of 'reward_model_plugin' ({len(reward_plugins)}) does not match "
                f"the number of 'reward_model' ({len(reward_model)}). "
                "Please provide a corresponding 'reward_model_plugin' for each 'reward_model'.")
            for rm, rm_plugin, rm_template in zip(reward_model, reward_plugins, reward_template):
                # Set encoding mode train(see details in Template.encode).
                # Set max_length to None to disable truncation, as the input length has already been truncated earlier.
                rm_template.set_mode('train')
                rm_template.max_length = None
                if rm_plugin not in rm_plugins:
                    raise ValueError(f'rm_plugin {rm_plugin} is not implemented in swift.llm.plugin')
                self.reward_model_plugins.append(rm_plugins[rm_plugin](model=rm, template=rm_template))
                self.reward_funcs.append(rm)
                self.reward_func_names.append(rm.config._name_or_path.split('/')[-1])

        self.multi_turn_scheduler = None
        if self.args.multi_turn_scheduler:
            if isinstance(self.args.multi_turn_scheduler, str):
                assert self.args.multi_turn_scheduler in multi_turns
                multi_turn_scheduler = multi_turns[self.args.multi_turn_scheduler](max_turns=self.args.max_turns)
                self.multi_turn_scheduler: MultiTurnScheduler = multi_turn_scheduler
            else:
                assert isinstance(multi_turn_scheduler, MultiTurnScheduler)
                self.multi_turn_scheduler: MultiTurnScheduler = self.args.multi_turn_scheduler

        self.num_generations = args.num_generations
        self.temperature = args.temperature
        self.vllm_mode = args.vllm_mode
        self.vllm_gpu_memory_utilization = args.vllm_gpu_memory_utilization  # only applies to colocation mode
        self.vllm_tensor_parallel_size = args.vllm_tensor_parallel_size  # only applies to colocation mode
        self.loss_type = args.loss_type
        self.max_completion_length = args.max_completion_length
        self.completion_length_limit_scope = args.completion_length_limit_scope
        model.warnings_issued['estimate_tokens'] = True

        kwargs['data_collator'] = identity_data_collator  # No data collation is needed in GRPO
        self.shuffle_dataset = args.dataset_shuffle

        self.use_vllm = args.use_vllm
        self.async_generate = args.async_generate
        vllm_client = kwargs.pop('vllm_client')  # for external vllm

        super().__init__(model, ref_model, *_args, **kwargs)
        if self.args.eval_strategy != 'no':
            total_eval_batch_size = self.args.per_device_eval_batch_size * \
                self.accelerator.num_processes // self.args.num_generations
            assert len(self.eval_dataset) >= total_eval_batch_size, (
                f'eval_dataset size {len(self.eval_dataset)} is smaller than '
                f'total_eval_batch_size {total_eval_batch_size}. '
                f'Please increase the size of eval_dataset or set a larger value for split_dataset_ratio.')
        # Multi-step
        self.num_iterations = args.num_iterations  # = 𝜇 in the GRPO paper

        self.epsilon_low = args.epsilon
        self.epsilon_high = args.epsilon_high if args.epsilon_high is not None else args.epsilon

        self.use_liger_loss = self.args.use_liger_kernel
        if self.use_liger_loss:
            from liger_kernel.chunked_loss import LigerFusedLinearGRPOLoss

            self.liger_grpo_loss = LigerFusedLinearGRPOLoss(
                beta=self.beta,
                epsilon_low=self.epsilon_low,
                epsilon_high=self.epsilon_high,
                temperature=self.temperature,
                use_ref_model=self.beta != 0.0,
                loss_type=self.loss_type,
                max_completion_length=self.max_completion_length,
            )
            self._forward_redirection = _ForwardRedirection()

        self._metrics = {'train': defaultdict(list), 'eval': defaultdict(list)}
        self.log_completions = args.log_completions
        self.wandb_log_unique_prompts = args.wandb_log_unique_prompts
        self.num_completions_to_print = args.num_completions_to_print
        self.jsonl_writer = JsonlWriter(os.path.join(self.args.output_dir, 'completions.jsonl'))
        # maxlen is set to the total number of forward passes per step. This value of `maxlen` ensures we log only the
        # final optimization step.
        maxlen = self.accelerator.num_processes * args.per_device_train_batch_size * args.steps_per_generation
        self._textual_logs = {
            'prompt': deque(maxlen=maxlen),
            'completion': deque(maxlen=maxlen),
            'rewards': defaultdict(lambda: deque(maxlen=maxlen)),
        }
        # Ensure each process receives a unique seed to prevent duplicate completions when generating with
        # transformers if num_generations exceeds per_device_train_batch_size. We could skip it if we use vLLM, but
        # it's safer to set it in all cases.
        set_seed(args.seed, device_specific=True)
        if is_peft_model(self.model):
            self.parameter_groups, self.parameter_groups_no_lora = self.split_batches()
        self.use_fast_infer = self.use_vllm  # whether to use the PT backend
        # gym engine
        self.vllm_use_async_engine = False
        self.enable_offload = False
        if self.use_vllm:
            if not is_vllm_available():
                raise ImportError('vLLM is not available and `use_vllm` is set to True. '
                                  'Please install vLLM with `pip install vllm -U` to use it.')
            if self.vllm_mode == 'server':
                self.vllm_client: VLLMClient = vllm_client
                if self.accelerator.is_main_process:
                    vllm_use_async_engine = [self.vllm_client.get_engine_type() == 'AsyncLLMEngine']
                    use_gym_env = [self.vllm_client.use_gym_env]
                else:
                    vllm_use_async_engine = [False]
                    use_gym_env = [False]
                self.vllm_use_async_engine = broadcast_object_list(vllm_use_async_engine, from_process=0)[0]
                self.use_gym_env = broadcast_object_list(use_gym_env, from_process=0)[0]
                if self.use_gym_env:
                    self._textual_logs['trajactory_info'] = deque(maxlen=maxlen)
                    self.reward_func_names = ['gym_reward']

            elif self.vllm_mode == 'colocate':
                if not self.accelerator.num_processes % self.vllm_tensor_parallel_size == 0:
                    raise ValueError(
                        f'vllm_tensor_parallel_size ({self.vllm_tensor_parallel_size}) must divide world size '
                        f'({self.accelerator.num_processes}) evenly.')

                if self.vllm_tensor_parallel_size > 1:
                    # Create subgroups of ranks for TP, each group with `vllm_tensor_parallel_size` ranks.
                    # For example, if world_size=8 and vllm_tensor_parallel_size=2 → groups: [0,1], [2,3], [4,5], [6,7]
                    self.tp_group, _ = torch.distributed.new_subgroups_by_enumeration([
                        list(range(i * self.vllm_tensor_parallel_size, (i + 1) * self.vllm_tensor_parallel_size))
                        for i in range(self.accelerator.num_processes // self.vllm_tensor_parallel_size)
                    ])
                self.enable_offload = self.args.offload_model or self.args.offload_optimizer
                context = self.offload_context if self.enable_offload else nullcontext

                with context():
                    self.engine = self.prepare_vllm(model)
                    if self.args.sleep_level > 0:
                        self.engine.engine.sleep(self.args.sleep_level)

        else:
            from swift.llm import PtEngine
            self.engine = PtEngine.from_model_template(self.model, self.template, max_batch_size=0)  # 0: no limit

        if not self.reward_funcs and not self.use_gym_env:
            raise ValueError('You must specify reward_funcs or reward_model')

        # Reward weights
        if args.reward_weights is not None:
            if len(args.reward_weights) != len(reward_funcs):
                raise ValueError(f'Number of reward weights ({len(args.reward_weights)}) must match number of reward '
                                 f'functions ({len(reward_funcs)})')
            self.reward_weights = torch.tensor(args.reward_weights, dtype=torch.float32)
        else:
            self.reward_weights = torch.ones(len(reward_funcs), dtype=torch.float32)
        self._last_loaded_step = -1  # tag to avoid useless loading during grad accumulation
        self.request_config = RequestConfig(
            n=1,
            max_tokens=args.max_completion_length,
            temperature=args.temperature,
            top_p=args.top_p,
            top_k=args.top_k,
            repetition_penalty=args.repetition_penalty,
            stop=args.stop_words,
        )

        # Gradient accumulation requires scaled loss. Normally, loss scaling in the parent class depends on whether the
        # model accepts loss-related kwargs. Since we compute our own loss, this check is irrelevant. We set
        # self.model_accepts_loss_kwargs to False to enable scaling.
        self.model_accepts_loss_kwargs = False
        self.padding_free = self.template.padding_free
        self.template.padding_free = False
        self.template._packing = False
        for i, reward_func in enumerate(self.reward_funcs):
            if isinstance(reward_func, PreTrainedModel):
                if self.is_deepspeed_enabled:
                    self.reward_funcs[i] = prepare_deepspeed(reward_func, self.accelerator)
                else:
                    self.reward_funcs[i] = self.accelerator.prepare_model(
                        reward_func, evaluation_mode=True, device_placement=True)

        # Tracks the number of iterations (forward + backward passes), including those within a gradient accumulation cycle. # noqa
        self._step = 0
        # Buffer the batch to reuse generated outputs across multiple updates. For more details, see
        # `_get_train_sampler` and `_prepare_inputs`.
        self._buffered_inputs = None

        if args.sync_ref_model:
            self.add_callback(SyncRefModelCallback(ref_model=self.ref_model, accelerator=self.accelerator))

        if self.async_generate:
            self.add_callback(GRPOCallback(self))

        if self.args.dynamic_sample or self.template.truncation_strategy == 'raise':
            self.resample_dataset = deepcopy(self.train_dataset)

            def cyclic_iter(iterable):
                while True:
                    for x in iterable:
                        yield x

            if self.args.dynamic_sample:
                self.dynamic_resample_iterator = cyclic_iter(self.get_resample_dataloader())
            if self.template.truncation_strategy == 'raise':

                @contextmanager
                def context():
                    origin_ng = self.num_generations
                    origin_gbs = self.args.generation_batch_size
                    try:
                        self.num_generations = 1
                        self.args.generation_batch_size = 1
                        yield
                    finally:
                        self.num_generations = origin_ng
                        self.args.generation_batch_size = origin_gbs

                with context():
                    self.truncated_resample_iterator = cyclic_iter(self.get_resample_dataloader())
        # flag indicating whether the evaluation has started
        self.eval_flag = False

    @patch_profiling_decorator
    def _prepare_inputs(self, generation_batch: dict[str, Union[torch.Tensor,
                                                                Any]]) -> dict[str, Union[torch.Tensor, Any]]:
        # Prepares inputs for model training/evaluation by managing completion generation and batch handling.
        # During training:
        #   - Receives the local generation batch (Per-GPU batch size × steps per generation)
        #     from the modified training dataloader instead of the standard local batch
        #   - Generates completions once for the entire generation batch and splits it into batches of size
        #     `per_device_train_batch_size`
        #   - Buffers these completions and returns the appropriate slice for the current accumulation step
        #   - Optimizes by regenerating completions only periodically (every steps_per_generation * num_iterations)
        # During evaluation:
        #   - The input is treated as a standard local batch (no accumulation, no multiple iterations)
        #   - Completions are generated for each batch without buffering or reuse
        # Returns a single local batch in both cases.

        mode = 'train' if self.model.training else 'eval'
        if mode == 'train':
            generate_every = self.args.steps_per_generation * self.num_iterations
            if self._step % generate_every == 0 or self._buffered_inputs is None:
                generation_batch = self._generate_and_score_completions(generation_batch)
                self._buffered_inputs = generation_batch  # < this is the change
            inputs = self._buffered_inputs[self._step % self.args.steps_per_generation]
            self._step += 1
        else:
            inputs = self._generate_and_score_completions(generation_batch)
        return inputs

    def split_batches(self):
        """Sync weights in batches
        Only split LLM layers for now:
        1. N batches for layers
        2. other, embeds, lm_heads in one batch
        3. multi-modal components in one batch
        """
        model = self.accelerator.unwrap_model(self.model)
        if self.args.move_model_batches is None:
            # All in one
            return [[n for n, p in model.named_parameters() if 'ref_model' not in n]], [None]

        model_arch = get_model_arch(model.model_meta.model_arch)
        non_llm_parameters = []
        llm_embeds = []
        parameters = []
        pattern = r'\.(\d+)\.'

        layer_count = None
        # Get the number of layers in LLM modules
        for name, module in model.named_modules():
            if isinstance(module, ModuleList):
                if model_arch is not None and isinstance(model_arch, MultiModelKeys):
                    llm = model_arch.language_model
                    vision_tower = model_arch.vision_tower
                    if any(vt in name for vt in vision_tower):
                        continue
                    if isinstance(llm, list):
                        llm = llm[0]
                    if name.startswith('base_model'):
                        name = name.replace('base_model.', '')
                    if llm in name:
                        layer_count = len(module)
                else:
                    layer_count = len(module)
        assert layer_count is not None, 'Cannot find ModuleList to split modules.'

        n_layers = ceil(layer_count / self.args.move_model_batches)
        for _ in range(self.args.move_model_batches):
            parameters.append([])

        def replace_lora(name):
            if 'lora_' in name:
                return ''
            else:
                return name.replace('base_layer.', '')

        def remove_lora_and_prefix(names):
            names = set([re.sub(r'^_model\.', '', replace_lora(n)) for n in names])
            return [n for n in names if n]

        def split_llm(name):
            match = re.search(pattern, name)
            if match:
                number = match.group(1)
                group = int(number) // n_layers
                parameters[group].append(name)
            else:
                llm_embeds.append(name)

        for name, parameter in model.named_parameters():
            if 'ref_model' in name:
                continue
            if model_arch is not None and isinstance(model_arch, MultiModelKeys):
                llm = model_arch.language_model
                vision_tower = model_arch.vision_tower
                if any(vt in name for vt in vision_tower):
                    non_llm_parameters.append(name)
                elif isinstance(llm, list):
                    llm = llm[0]
                    if llm in name:
                        split_llm(name)
                    else:
                        non_llm_parameters.append(name)
            else:
                split_llm(name)

        if llm_embeds:
            parameters.append(llm_embeds)
        if non_llm_parameters:
            parameters.append(non_llm_parameters)
        parameters = [p for p in parameters if p]
        parameters_no_lora = [remove_lora_and_prefix(p_list) for p_list in parameters]
        return parameters, parameters_no_lora

    def prepare_vllm(self, model):
        from swift.tuners import Swift
        from swift.llm.infer.infer_engine import GRPOVllmEngine
        max_num_seqs = (
            self.args.per_device_train_batch_size * self.vllm_tensor_parallel_size * self.args.steps_per_generation)
        current_device = get_device()
        with Swift.grpo_context(model, self.template.processor):
            engine = GRPOVllmEngine(
                model.model_dir,
                model.model_info.torch_dtype,
                model_type=model.model_meta.model_type,
                use_async_engine=False,  # TODO: async engine for colocate
                tensor_parallel_size=self.vllm_tensor_parallel_size,
                gpu_memory_utilization=self.vllm_gpu_memory_utilization,
                enable_prefix_caching=self.args.vllm_enable_prefix_caching,
                max_num_seqs=max_num_seqs,
                enforce_eager=self.args.vllm_enforce_eager,
                limit_mm_per_prompt=self.args.vllm_limit_mm_per_prompt,
                enable_sleep_mode=self.args.sleep_level > 0,
                device=current_device,
                max_model_len=self.args.vllm_max_model_len,
                seed=self.accelerator.process_index // self.vllm_tensor_parallel_size,
                template=self.template,
                distributed_executor_backend='external_launcher',
            )
        return engine

    @contextmanager
    def _template_context(self, template: Template):
        # The max_length for prompt and completion has already been restricted, so there is no need for max_length here.
        max_length = template.max_length
        mode = template.mode
        if mode in {'vllm', 'pt', 'lmdeploy'}:
            template.set_mode('train')
        template.max_length = None
        try:
            yield
        finally:
            template.set_mode(mode)
            template.max_length = max_length

    @patch_profiling_decorator
    def _move_model_to_vllm(self, skip_async_check=False):
        deepspeed_plugin = self.accelerator.state.deepspeed_plugin
        zero_stage_3 = deepspeed_plugin is not None and deepspeed_plugin.zero_stage == 3
        if zero_stage_3:
            import deepspeed
            gather_if_zero3 = deepspeed.zero.GatheredParameters
        else:
            gather_if_zero3 = nullcontext

        if self.args.async_generate and not skip_async_check:
            # before sync weight, we should wait async generate finish
            self._wait_queue()

        if is_peft_model(self.model):
            for i, parameter_group in enumerate(self.parameter_groups):  # < this is the change
                parameter_group_no_lora = self.parameter_groups_no_lora[i]
                parameters = [
                    parameter for name, parameter in self.model.named_parameters()
                    if not parameter_group or name in parameter_group
                ]
                with gather_if_zero3(parameters), patch_lora_merge(self.model, parameter_group):
                    self.model.merge_adapter()
                    state_dict = self.model.state_dict()
                    state_dict = {
                        k.removeprefix('base_model.model.').replace('.base_layer', ''): v
                        for k, v in state_dict.items()
                    }
                    state_dict = {k: v for k, v in state_dict.items() if self.model.prefix not in k}
                    # When module to save, remove its prefix and discard the original module
                    state_dict = {
                        k.replace('modules_to_save.default.', ''): v
                        for k, v in state_dict.items() if 'original_module' not in k
                    }
                    if parameter_group_no_lora:
                        parameter_group_no_lora = [n.replace('base_model.model.', '') for n in parameter_group_no_lora]
                        state_dict = {k: v for k, v in state_dict.items() if k in parameter_group_no_lora}
                    assert len(state_dict) > 0 and all(
                        [state.shape != torch.Size([0]) for state in state_dict.values()])

                    if self.vllm_mode == 'server' and self.accelerator.is_main_process:
                        for name, param in state_dict.items():
                            self.vllm_client.update_named_param(name, param)
                    elif self.vllm_mode == 'colocate':
                        llm_model = self.engine.inner_model
                        llm_model.load_weights(state_dict.items())
                    with patch_lora_unmerge(self.model):
                        self.model.unmerge_adapter()
                    del state_dict
        else:
            for name, param in self.model.named_parameters():
                with gather_if_zero3([param]):
                    if self.vllm_mode == 'server' and self.accelerator.is_main_process:
                        self.vllm_client.update_named_param(name, param.data)
                    elif self.vllm_mode == 'colocate':
                        llm_model = self.engine.inner_model
                        llm_model.load_weights([(name, param.data)])

        if self.vllm_mode == 'server' and self.accelerator.is_main_process:
            self.vllm_client.reset_prefix_cache()
        elif self.vllm_mode == 'colocate':
            # since vLLM model weights has been updated, we should reset the prefix cache
            self.engine.engine.reset_prefix_cache()

    def _wait_queue(self):
        while self._queue.empty():
            time.sleep(0.01)

    def _infer(self,
               inputs: Optional[InputsType],
               request_config: RequestConfig,
               is_global_inputs: bool = False) -> List[ChatCompletionResponse]:
        request_config = self._get_request_config()
        # keys from InferRequest
        per_device_size = len(inputs)
        if is_global_inputs:
            per_device_size //= self.accelerator.num_processes
        if self.vllm_mode == 'server':
            # for server mode, we gather all the inputs and send to remote vllm server in main process
            if is_global_inputs:
                # async generate, pre-gather to avoid potential communicate operator
                all_inputs = inputs
                all_input_lengths = [per_device_size] + [0] * (self.accelerator.num_processes - 1)
            else:
                all_inputs = gather_object(inputs)
                all_input_lengths = gather_object([len(inputs)])

            if not any(inputs for inputs in all_inputs):
                return []

            if self.accelerator.is_main_process:
                results: List[ChatCompletionResponse] = self._engine_infer(
                    infer_requests=all_inputs, request_config=request_config)
            else:
                results = [None] * len(all_inputs)
            # Broadcast the results from the main process to all processes,
            # ensuring each process receives its corresponding slice.
            if not is_global_inputs:
                results = broadcast_object_list(results, from_process=0)
                start_idx = sum(all_input_lengths[:self.accelerator.process_index])
                end_idx = start_idx + all_input_lengths[self.accelerator.process_index]
                results = results[start_idx:end_idx]
            else:
                results = results if self.accelerator.is_main_process else []
        else:
            # pt / vllm colocate
            if self.vllm_tensor_parallel_size > 1:
                # Gather prompts from all ranks in the TP group and flatten.
                # Each rank starts with its own prompts; after gathering, all ranks see the full group set.
                # Note: The input sizes may differ across ranks (e.g., in multi-turn scenarios,
                # the amount of data each rank continues to process may vary).
                local_rank_in_group = torch.distributed.get_rank(group=self.tp_group)
                local_input_length = len(inputs)
                all_input_lengths = [None] * self.vllm_tensor_parallel_size
                torch.distributed.all_gather_object(all_input_lengths, local_input_length, group=self.tp_group)
                start_idx = sum(all_input_lengths[:local_rank_in_group])
                end_idx = start_idx + all_input_lengths[local_rank_in_group]

                # orig_size = len(inputs)/
                gathered_inputs = [None for _ in range(self.vllm_tensor_parallel_size)]
                torch.distributed.all_gather_object(gathered_inputs, inputs, group=self.tp_group)
                inputs = [p for sublist in gathered_inputs for p in sublist]
            # Set request_config.seed
            # 1. Ensure that the seed for vLLM Engines within each TP (Tensor Parallelism) group is the same;
            #   otherwise, the program may hang.
            # 2. Ensure that the seed for vLLM Engines across different TP groups is different;
            #   otherwise, identical completions will be generated.
            results: List[ChatCompletionResponse] = self._engine_infer(
                infer_requests=inputs, request_config=request_config)

            if self.vllm_tensor_parallel_size > 1:
                # Slice completions for this rank within its TP group.
                # Each rank generates all outputs — we keep only our share.
                results = results[start_idx:end_idx]
        return results

    def _get_request_config(self) -> RequestConfig:
        request_config = copy(self.request_config)
        if self.args.vllm_mode == 'colocate' and self.vllm_tensor_parallel_size > 1:
            # Set request_config.seed
            # 1. Ensure that the seed for vLLM Engines within each TP (Tensor Parallelism) group is the same;
            #   otherwise, the program may hang.
            # 2. Ensure that the seed for vLLM Engines across different TP groups is different;
            #   otherwise, identical completions will be generated.
            mode = 'train' if self.model.training else 'eval'
            batch_size = (
                self.args.per_device_train_batch_size
                * self.args.gradient_accumulation_steps if mode == 'train' else self.args.per_device_eval_batch_size)
            batch_size *= self.vllm_tensor_parallel_size
            # Since the TP (Tensor Parallelism) group gathers the inputs,
            # multiply the batch size by the TP parallel size.
            request_config.seed = batch_size * (self.accelerator.process_index // self.vllm_tensor_parallel_size)

        return request_config

    def _set_inputs_system(self, inputs: InputsType) -> InputsType:
        if not self.template.template_meta.default_system:
            return
        if all(_input['messages'][0]['role'] == 'system' for _input in inputs):
            return
        for _input in inputs:
            messages = _input['messages']
            if messages[0]['role'] != 'system':
                messages.insert(0, {'role': 'system', 'content': self.template.template_meta.default_system})

    def _infer_single_or_multi_turn(self,
                                    inputs: InputsType,
                                    request_config: RequestConfig,
                                    is_global_inputs: bool = False) -> OutputsType:
        """Perform multi-turn or single-turn inference

        Args:
            inputs: list of input requests
            request_config: Inference configuration parameters
            is_global_inputs:
                A boolean indicating whether the inputs are global. When set to True,
                the returned results in the main process will be a complete list of
                global_outputs, while other processes will return an empty list [].
        Returns:
            List of outputs where each entry contains:
            - List of responses per prompt
            - Each response is a tuple of (message_history, finish_reason)
        """
        self._set_inputs_system(inputs)
        # infer first turn
        results: List[ChatCompletionResponse] = self._infer(inputs, request_config, is_global_inputs)
        outputs = []
        if not self.multi_turn_scheduler and not self.vllm_use_async_engine:
            # message concatenation
            for i, output in enumerate(results):
                _choices = []
                for choice in output.choices:
                    _input: Dict = deepcopy(inputs[i])
                    InferRequest.remove_response(_input['messages'])
                    _input['messages'].append({'role': 'assistant', 'content': choice.message.content})
                    _choices.append((_input['messages'], choice.finish_reason))
                outputs.append(_choices)
            outputs = [item for sublist in outputs for item in sublist]
        else:
            # vLLMAsyncLLMEngine, only server mode is supported right now.
            # NOTE: The message concatenation has already been done in the engine.
            if self.vllm_use_async_engine:
                for i, output in enumerate(results):
                    _choices = []
                    for choice in output.choices:
                        # concated in Engine
                        if self.use_gym_env:
                            _choices.append(
                                (choice.messages, choice.finish_reason, choice.total_reward, choice.trajectory_info))
                        else:
                            _choices.append((choice.messages, choice.finish_reason))
                    outputs.append(_choices)
                outputs = [item for sublist in outputs for item in sublist]
            else:
                # PTEngine or vLLMLLMEngine
                orig_size = len(inputs)
                outputs = [None] * orig_size
                # we remove origin response in first turn
                current_turn = 1
                while True:
                    has_local_data = len(inputs) > 0
                    has_global_data = gather_object([has_local_data])
                    if not any(has_global_data):
                        break
                    # inputs for current turn
                    current_inputs = []
                    cnt = 0
                    # combine completions from results with messages
                    for i, output in enumerate(results):
                        for choice in output.choices:
                            current_input = deepcopy(inputs[i])
                            messages = current_input['messages']

                            if current_turn == 1 or not messages[-1]['content'] or messages[-1]['content'] == '<None>':
                                # first turn or the last message content is empty(dummy), remove the response
                                InferRequest.remove_response(messages)
                            if messages[-1]['role'] == 'assistant':
                                # If the last message was assistant, concatenate the new content to it
                                messages[-1]['content'] += choice.message.content
                            else:
                                # append a new message from the assistant
                                messages.append({'role': 'assistant', 'content': choice.message.content})

                            if 'index' not in current_input:
                                current_input['index'] = cnt
                            current_input['finish_reason'] = choice.finish_reason
                            cnt += 1
                            current_inputs.append(current_input)

                    # Process messages in the multi-turn function
                    should_stops = [
                        self.multi_turn_scheduler.check_finished(request, result.choices[0], current_turn)
                        for request, result in zip(self.inputs_to_rolloutrequest(current_inputs), results)
                    ]

                    # Retain messages that are not yet finished for the next round of rollout
                    pending_inputs = []
                    for stop, _input, result in zip(should_stops, current_inputs, results):
                        index = _input['index']
                        if stop:
                            outputs[index] = (_input['messages'], _input['finish_reason'])
                        else:
                            current_request = self.inputs_to_rolloutrequest([_input])[0]
                            infer_request = self.multi_turn_scheduler.step(current_request, result.choices[0],
                                                                           current_turn)
                            pending_input = asdict(infer_request)
                            pending_input['index'] = index
                            pending_inputs.append(pending_input)

                    current_infer_inputs = pending_inputs if has_local_data else []
                    results = self._infer(current_infer_inputs, request_config)

                    inputs = pending_inputs
                    current_turn += 1
                assert not any([o is None for o in outputs])

        # flatten 2D list to 1D list
        return outputs

    def async_infer(self, all_inputs):
        current_queue = self._queue

        def infer_task():
            try:
                with self.multi_turn_completion_length_context():
                    return self._infer_single_or_multi_turn(all_inputs, self.request_config, is_global_inputs=True)
            except Exception as e:
                logger.error('Inference task failed: %s', str(e))
                raise

        future: Future = self.executor.submit(infer_task)

        # pre-fetch the queue to avoid switching back to eval_queue at the end of training sample sampling

        def done(future):
            try:
                result = future.result()
                current_queue.put(DataCache(all_inputs, result))
            except Exception as e:
                logger.error('Error in async_infer callback: %s', str(e))

        future.add_done_callback(done)

    def _prefetch(self, dataloader: DataLoader):
        inputs = next(iter(dataloader))
        all_inputs = gather_object(inputs)
        if self.state.global_step != self._last_loaded_step:
            self._move_model_to_vllm(skip_async_check=True)
            self._last_loaded_step = self.state.global_step
        outputs = self._infer_single_or_multi_turn(all_inputs, self.request_config, is_global_inputs=True)
        self._queue.put(DataCache(all_inputs, outputs))

    def _fast_infer(self, inputs: InputsType) -> Tuple[InputsType, OutputsType]:
        # Skip the first wake_up to avoid the warning "Executor is not sleeping"

        if self.vllm_mode == 'colocate' and self.args.sleep_level > 0:
            if self.engine.inner_model_executor.is_sleeping:
                # First, load weights only, https://github.com/vllm-project/vllm/pull/15500
                if 'tags' in inspect.signature(self.engine.engine.wake_up).parameters:
                    self.engine.engine.wake_up(tags=['weights'])
                else:
                    logger.info('We recommend installing vLLM >= 0.8.3, (ideally 0.8.5.post1)'
                                'to help reduce memory peaks during engine wake-up.')
                    self.engine.engine.wake_up()

        # First, have main process load weights if needed
        if self.state.global_step != self._last_loaded_step:
            self._move_model_to_vllm()
            self._last_loaded_step = self.state.global_step

        context = self.offload_context if self.enable_offload else nullcontext
        with context():
            if self.vllm_mode == 'colocate' and self.engine.inner_model_executor.is_sleeping and \
                    'tags' in inspect.signature(self.engine.engine.wake_up).parameters:
                # Load the kv_cache only after updating and offload the weights.
                self.engine.engine.wake_up(tags=['kv_cache'])

            if self.async_generate:
                # send this step data to server
                # we gather inputs outside the thread for prevent potential gather deadlock
                all_inputs = gather_object(inputs)
                self.async_infer(all_inputs)
                # cached data from last step
                data_cache = self._queue.get()
                all_inputs = data_cache.inputs
                all_outputs = gather_object(data_cache.outputs)
                process_slice = slice(
                    self.accelerator.process_index * len(inputs),
                    (self.accelerator.process_index + 1) * len(inputs),
                )
                inputs = all_inputs[process_slice]
                outputs = all_outputs[process_slice]

            else:
                with self.multi_turn_completion_length_context():
                    outputs = self._infer_single_or_multi_turn(inputs, self.request_config)

            if self.vllm_mode == 'colocate' and self.args.sleep_level > 0:
                self.engine.engine.sleep(level=self.args.sleep_level)
                empty_cache()

        return inputs, outputs

    def _generate_completions(self, inputs: InputsType) -> InputsType:
        """Generate completions for given inputs using either fast inference or standard PyTorch inference.

        Args:
            inputs: List of input examples containing conversation messages.

        Returns:
            Modified inputs with generated completions added to the last message
            and truncation flag set in 'is_truncated' field.
        """
        mode = 'train' if self.model.training else 'eval'
        if self.use_fast_infer:
            inputs, outputs = self._fast_infer(inputs)
        else:
            with unwrap_model_for_generation(
                    self.model_wrapped, self.accelerator, gather_deepspeed3_params=self.args.ds3_gather_for_generation
            ), self.template.generate_context(), self.multi_turn_completion_length_context():
                outputs = self._infer_single_or_multi_turn(inputs, self.request_config)
                if mode == 'train':
                    # In training mode, ensure the model is returned to train() mode after inference
                    # This is necessary as pt engines set the model to eval mode during generation
                    self.model.train()

        for i, output in enumerate(outputs):
            inputs[i]['messages'] = output[0]
            inputs[i]['is_truncated'] = output[1] == 'length'
            if self.use_gym_env:
                inputs[i]['total_reward'] = output[2]
                inputs[i]['trajectory_info'] = output[3]

        return inputs

    def _generate_and_score_completions(self, inputs: InputsType) -> InputsType:
<<<<<<< HEAD
        if self.template.truncation_strategy == 'raise':
            inputs = self.resample_truncated_inputs(inputs)

=======
>>>>>>> deb13cc1
        inputs = self._generate_completions(inputs)
        total_rewards_per_func, total_rewards, completions = self._score_completions(inputs)
        mode = 'train' if self.model.training else 'eval'

        if self.args.dynamic_sample and mode == 'train':
            # dynamic sampling for std=0 groups
            inputs, total_rewards, total_rewards_per_func, completions = \
                self._dynamic_sampling(inputs, total_rewards, total_rewards_per_func, completions)

        # Prepare final outputs with advantages and other required fields
        batch_encoded_inputs = self._prepare_batch_inputs(inputs, total_rewards)
        # Log metrics
        messages = [inputs[i]['messages'][:-1] for i in range(len(inputs))]
        trajactory_infos = None
        if self.use_gym_env:
            trajactory_infos = [inputs[i]['trajectory_info'] for i in range(len(inputs))]
        self._log_metrics(batch_encoded_inputs, messages, completions, total_rewards, total_rewards_per_func,
                          trajactory_infos)

        return batch_encoded_inputs

    def _score_completions(self, inputs: InputsType) -> Tuple[torch.Tensor, torch.Tensor, List[str]]:
        """Score completions using all reward functions

        Args:
            inputs: List of input examples, each containing a 'messages' list with conversation history

        Returns:
            Tuple containing:
            - rewards_per_func: Tensor of shape (num_examples, num_reward_funcs) with individual rewards
            - total_rewards: Tensor of shape (num_examples,) with weighted sum of rewards
            - completions: List of generated completion strings
        """
        device = self.accelerator.device
        completions = [example['messages'][-1]['content'] for example in inputs]
        # If using gym environment, extract rewards directly from inputs
        if self.use_gym_env:
            total_rewards = torch.tensor([inp['total_reward'] for inp in inputs], dtype=torch.float32, device=device)
            # For gym environment, there's only one total reward, so rewards_per_func is just total_rewards reshaped
            rewards_per_func = total_rewards.unsqueeze(1)  # shape: [num_examples, 1]
            total_rewards_per_func = gather(rewards_per_func)
            total_rewards_gathered = total_rewards_per_func.squeeze(1)  # Recover from gathered data
            return total_rewards_per_func, total_rewards_gathered, completions
        rewards_per_func = torch.zeros((len(inputs), len(self.reward_funcs)), device=device)

        for i, (reward_func, reward_model_plugin, reward_func_name) in enumerate(
                zip(self.reward_funcs, self.reward_model_plugins, self.reward_func_names)):
            with patch_profiling_context(self, reward_func_name):
                # reward model
                if isinstance(reward_func, nn.Module):
                    output_reward_func = reward_model_plugin(inputs=inputs)
                # reward function
                else:
                    # Repeat all input columns (but "messages" and "completion") to match the number of generations
                    reward_kwargs = RowPreprocessor.rows_to_batched(inputs)
                    reward_kwargs['trainer_state'] = self.state
                    output_reward_func = reward_func(completions, **reward_kwargs)
                output_reward_func = [reward if reward is not None else torch.nan for reward in output_reward_func]
                rewards_per_func[:, i] = torch.tensor(output_reward_func, dtype=torch.float32, device=device)

        # If all reward functions return None for a given row, issue a detailed warning
        if torch.isnan(rewards_per_func).all(dim=1).any():
            nan_row_idx = torch.isnan(rewards_per_func).all(dim=1).nonzero(as_tuple=True)[0][0]
            row_reward_kwargs = {key: value[nan_row_idx] for key, value in reward_kwargs.items()}
            row_reward_kwargs['completion'] = completions[nan_row_idx]
            logger.warning(f'All reward functions returned None for the following kwargs: {row_reward_kwargs}. '
                           'Please ensure that at least one reward function returns a valid reward.')

        total_rewards_per_func = gather(rewards_per_func)
        total_rewards = (total_rewards_per_func * self.reward_weights.to(device).unsqueeze(0)).nansum(dim=1)

        return total_rewards_per_func, total_rewards, completions

    def _dynamic_sampling(self, inputs, rewards, rewards_per_func, completions):
        # DAPO https://arxiv.org/abs/2503.14476
        # Replaces samples with zero-reward-variance groups (std=0)
        resample_count = 0
        valid_samples = []
        valid_rewards = []
        valid_rewards_per_func = []
        valid_completions = []

        origin_data = (inputs, rewards, rewards_per_func, completions)

        while resample_count < self.args.max_resample_times:
            grouped_rewards = rewards.view(-1, self.num_generations)
            group_std = grouped_rewards.std(dim=1)

            valid_mask = (group_std > 0).repeat_interleave(self.num_generations)
            all_inputs = gather_object(inputs)
            valid_samples.extend([inp for inp, mask in zip(all_inputs, valid_mask) if mask])
            valid_rewards.append(rewards[valid_mask])
            valid_rewards_per_func.append(rewards_per_func[valid_mask])
            valid_completions.extend(
                [inp['messages'][-1]['content'] for inp, mask in zip(all_inputs, valid_mask) if mask])

            if len(valid_samples) >= self.args.generation_batch_size:
                break

            inputs = next(self.dynamic_resample_iterator)
            inputs = Trainer._prepare_inputs(self, inputs)
            inputs = self._generate_completions(inputs)
            rewards_per_func, rewards, completions = self._score_completions(inputs)
            resample_count += 1

        if len(valid_samples) >= self.args.generation_batch_size:
            process_slice = slice(
                self.accelerator.process_index * len(inputs),
                (self.accelerator.process_index + 1) * len(inputs),
            )
            inputs = valid_samples[:self.args.generation_batch_size][process_slice]
            rewards = torch.cat(valid_rewards)[:self.args.generation_batch_size]
            rewards_per_func = torch.cat(valid_rewards_per_func)[:self.args.generation_batch_size]
            completions = valid_completions[:self.args.generation_batch_size][process_slice]
        else:
            logger.warning(f'There are still std=0 groups present after {self.args.max_resample_times} retries.')
            inputs, rewards, rewards_per_func, completions = origin_data

        return inputs, rewards, rewards_per_func, completions

    def split_by_mini_batches(self, inputs, advantages):
        # Slice to keep only the local part of the data
        # Slice to keep only the local part of the data
        process_slice = slice(
            self.accelerator.process_index * len(inputs),
            (self.accelerator.process_index + 1) * len(inputs),
        )
        advantages = advantages[process_slice]

        mode = 'train' if self.model.training else 'eval'
        bs = self.args.per_device_train_batch_size if mode == 'train' else self.args.per_device_eval_batch_size
        spg = self.args.steps_per_generation if mode == 'train' else 1

        assert len(inputs) == bs * spg, f'Expected {bs * spg} inputs, got {len(inputs)}'
        spg_chunks = [inputs[i * bs:(i + 1) * bs] for i in range(spg)]
        # Split advantages by spg chunks
        advantage_chunks = torch.chunk(advantages, spg)
        return spg_chunks, advantage_chunks

    def _prepare_batch_inputs(self, inputs: InputsType, rewards: torch.Tensor) -> List[InputsType]:
        """
        Prepare the final batch inputs with advantages, ref/old_policy logps and other fields for RL training.

        Args:
            inputs (InputsType): List of input samples. Original shape is [spg*bs] where:
                - spg: steps_per_generation
                - bs: per-device batch size
            rewards (torch.Tensor): Tensor of rewards corresponding to the inputs.
                Shape should match the total number of samples (spg*bs*num_generations)

        Returns:
            List[InputsType]: A list of prepared batch inputs, organized as [spg][bs]
        """
        # Compute advantages
        grouped_rewards = rewards.view(-1, self.num_generations)
        mean_grouped_rewards = grouped_rewards.mean(dim=1).repeat_interleave(self.num_generations, dim=0)
        std_grouped_rewards = grouped_rewards.std(dim=1).repeat_interleave(self.num_generations, dim=0)
        advantages = (rewards - mean_grouped_rewards)
        if self.args.scale_rewards:
            advantages /= (std_grouped_rewards + 1e-4)
        template = self.template

        gas_chunks, advantage_chunks = self.split_by_mini_batches(inputs, advantages)
        ga_batch_encoded_inputs = []
        for i, (batch, batch_advantages) in enumerate(zip(gas_chunks, advantage_chunks)):
            # Encode and process each batch (size=bs)
            with self._template_context(template):
                batch_encoded_inputs = [template.encode(infer_request) for infer_request in batch]
                batch_encoded_inputs = to_device(template.data_collator(batch_encoded_inputs), self.model.device)

            # Process labels and masks
            labels = batch_encoded_inputs.pop('labels')
            logits_to_keep = (labels.shape[-1] - (torch.ne(labels, -100).int().argmax(-1))).max().item()
            batch_encoded_inputs.update({
                'completion_mask':
                labels[:, -logits_to_keep:] != -100,
                'truncated_mask':
                torch.tensor([b['is_truncated'] for b in batch], dtype=torch.bool),
                'logits_to_keep':
                logits_to_keep,
                'advantages':
                batch_advantages
            })

            with torch.no_grad():
                batch_encoded_inputs['old_per_token_logps'] = (
                    self._get_per_token_logps(self.model, batch_encoded_inputs) if self.old_policy() else None)

            ga_batch_encoded_inputs.append(batch_encoded_inputs)

        return ga_batch_encoded_inputs

    def _log_metrics(self, inputs, messages, completions, rewards, rewards_per_func, trajactory_infos=None):
        """Log training/evaluation metrics"""
        mode = 'train' if self.model.training else 'eval'
        device = self.accelerator.device

        # Calculate completion length metrics
        agg_completion_mask = gather(torch.cat([inp['completion_mask'].sum(1) for inp in inputs]))

        self._metrics[mode]['completions/mean_length'].append(agg_completion_mask.float().mean().item())
        self._metrics[mode]['completions/min_length'].append(agg_completion_mask.float().min().item())
        self._metrics[mode]['completions/max_length'].append(agg_completion_mask.float().max().item())
        # Calculate clip ratio
        agg_truncated_mask = gather(torch.cat([inp['truncated_mask'] for inp in inputs]).to(device))

        term_completion_mask = agg_completion_mask[agg_truncated_mask]
        clipped_completions_ratio = len(term_completion_mask) / len(agg_completion_mask)

        self._metrics[mode]['completions/clipped_ratio'].append(clipped_completions_ratio)

        for i, reward_func_name in enumerate(self.reward_func_names):
            mean_rewards = torch.nanmean(rewards_per_func[:, i]).item()
            self._metrics[mode][f'rewards/{reward_func_name}/mean'].append(mean_rewards)
            std_rewards = nanstd(rewards_per_func[:, i]).item()
            self._metrics[mode][f'rewards/{reward_func_name}/std'].append(std_rewards)

        # Log overall reward stats
        grouped_rewards = rewards.view(-1, self.num_generations)
        self._metrics[mode]['reward'].append(grouped_rewards.mean().item())
        self._metrics[mode]['reward_std'].append(grouped_rewards.std(dim=1).mean().item())
        # Log prompt and completion texts
        self._textual_logs['prompt'].extend(self._apply_chat_template_to_messages_list(gather_object(messages)))
        self._textual_logs['completion'].extend(gather_object(completions))

        if self.use_gym_env:
            self._textual_logs['trajactory_info'].extend(gather_object(trajactory_infos))

        for i, name in enumerate(self.reward_func_names):
            self._textual_logs['rewards'][name].extend(rewards_per_func[:, i].tolist())

    def _apply_chat_template_to_messages_list(self, messages_list: InputsType):
        prompts_text = []
        for messages in messages_list:
            InferRequest.remove_response(messages)
            template_inputs, _ = StdTemplateInputs.from_dict({'messages': messages})
            res_context_list, _, _ = self.template._swift_encode(template_inputs)

            # check the type and convert
            processed_context = []
            for context in res_context_list:
                if isinstance(context, str):
                    processed_context.append(context)
                elif isinstance(context, list) and all(isinstance(x, int) for x in context):
                    # decode the token ID to text
                    decoded_text = self.template.tokenizer.decode(context)
                    processed_context.append(decoded_text)
                else:
                    # other type value ,just add to process_context
                    processed_context.append(str(context))
            prompts_text.append(''.join(processed_context))
        return prompts_text

    @patch_profiling_decorator
    def compute_loss(self, model, inputs, return_outputs=False, num_items_in_batch=None):
        # Compute the per-token log probabilities for the model, return_outputs=True in mini-batch training
        if isinstance(inputs, list):
            assert len(inputs) == 1
            inputs = inputs[0]
        if self.use_liger_loss:
            unwrapped_model = self.accelerator.unwrap_model(model)
            return self._forward_redirection(model, unwrapped_model, self.compute_liger_loss, unwrapped_model, inputs)
        else:
            return self._compute_loss(model, inputs)

    def _compute_loss(self, model, inputs):
        completion_mask = inputs['completion_mask']
        truncated_mask = inputs['truncated_mask']
        # apply the completion_mask to exclude loss and metrics for overlong completions
        if self.args.overlong_filter and any(truncated_mask):
            if all(truncated_mask):
                logger.info('All completions are overlong and truncated, '
                            'resulting in NaN some values for some metrics (e.g., KL)')
            truncated_mask = truncated_mask.unsqueeze(-1).expand_as(completion_mask).to(completion_mask.device)
            completion_mask = completion_mask * (~truncated_mask)

        per_token_logps = self._get_per_token_logps(model, inputs)

        # Compute the KL divergence between the model and the reference model
        if self.beta != 0.0:
            with torch.no_grad():
                if self.ref_model is not None:
                    ref_per_token_logps = self._get_per_token_logps(self.ref_model, inputs)
                else:
                    with self.accelerator.unwrap_model(self.model).disable_adapter():
                        ref_per_token_logps = self._get_per_token_logps(self.model, inputs)

            per_token_kl = (
                torch.exp(ref_per_token_logps - per_token_logps) - (ref_per_token_logps - per_token_logps) - 1)

        advantages = inputs['advantages']
        # When using num_iterations == 1 and steps_per_generation <= gradient_accumulation_steps
        # old_per_token_logps == per_token_logps, so we can skip it's computation
        # (see _generate_and_score_completions) and use per_token_logps.detach() instead.
        old_per_token_logps = (
            per_token_logps.detach() if inputs['old_per_token_logps'] is None else inputs['old_per_token_logps'])

        coef_1 = torch.exp(per_token_logps - old_per_token_logps)
        coef_2 = torch.clamp(coef_1, 1 - self.epsilon_low, 1 + self.epsilon_high)
        if self.args.delta is not None:
            coef_1 = torch.clamp(coef_1, max=self.args.delta)

        per_token_loss1 = coef_1 * advantages.unsqueeze(1)
        per_token_loss2 = coef_2 * advantages.unsqueeze(1)
        per_token_loss = -torch.min(per_token_loss1, per_token_loss2)
        if self.beta != 0.0:
            per_token_loss = per_token_loss + self.beta * per_token_kl

        if self.loss_type == 'grpo':
            loss = ((per_token_loss * completion_mask).sum(-1) / completion_mask.sum(-1).clamp(min=1.0)).mean()
        elif self.loss_type == 'bnpo':
            loss = (per_token_loss * completion_mask).sum() / completion_mask.sum().clamp(min=1.0)
        elif self.loss_type == 'dr_grpo':
            loss = (per_token_loss * completion_mask).sum() / (per_token_loss.size(0) * self.max_completion_length)
        else:
            raise ValueError(f'Unknown loss type: {self.loss_type}')

        # Log the metrics
        mode = 'train' if self.model.training else 'eval'

        if self.beta != 0.0:
            mean_kl = (per_token_kl * completion_mask).sum() / completion_mask.sum()
            self._metrics[mode]['kl'].append(self.accelerator.gather_for_metrics(mean_kl).nanmean().item())

        # Compute the clipped probability ratios
        is_low_clipped = (coef_1 < 1 - self.epsilon_low) & (advantages.unsqueeze(1) < 0)
        is_high_clipped = (coef_1 > 1 + self.epsilon_high) & (advantages.unsqueeze(1) > 0)
        is_region_clipped = is_low_clipped | is_high_clipped

        low_clip = (is_low_clipped * completion_mask).sum() / completion_mask.sum()
        high_clip = (is_high_clipped * completion_mask).sum() / completion_mask.sum()
        clip_ratio = (is_region_clipped * completion_mask).sum() / completion_mask.sum()

        gathered_low_clip = self.accelerator.gather_for_metrics(low_clip)
        self._metrics[mode]['clip_ratio/low_mean'].append(gathered_low_clip.nanmean().item())
        self._metrics[mode]['clip_ratio/low_min'].append(nanmin(gathered_low_clip).item())
        gathered_high_clip = self.accelerator.gather_for_metrics(high_clip)
        self._metrics[mode]['clip_ratio/high_mean'].append(gathered_high_clip.nanmean().item())
        self._metrics[mode]['clip_ratio/high_max'].append(nanmax(gathered_high_clip).item())
        gathered_clip_ratio = self.accelerator.gather_for_metrics(clip_ratio)
        self._metrics[mode]['clip_ratio/region_mean'].append(gathered_clip_ratio.nanmean().item())

        return loss

    @contextmanager
    def padding_free_context(self, model: torch.nn.Module):
        ctx = {}

        def _padding_free_input_hook(module, args, kwargs):
            attention_mask = kwargs['attention_mask']
            # used in _padding_free_output_hook
            ctx['padding_left'] = (attention_mask[:, -1].sum() == attention_mask.shape[0])
            if 'input_ids' in kwargs and kwargs.get('input_ids') is not None:
                # llm models
                kwargs['position_ids'] = torch.arange(kwargs['input_ids'].shape[1]).unsqueeze(0).repeat(
                    kwargs['input_ids'].shape[0], 1).to(kwargs['input_ids'].dtype).to(kwargs['input_ids'].device)
                kwargs['input_ids'] = kwargs['input_ids'][attention_mask.bool()].unsqueeze(0)
            else:
                # mllm models
                kwargs['position_ids'] = torch.arange(kwargs['inputs_embeds'].shape[1]).unsqueeze(0).repeat(
                    kwargs['inputs_embeds'].shape[0], 1).to(torch.int64).to(kwargs['inputs_embeds'].device)
                kwargs['inputs_embeds'] = kwargs['inputs_embeds'][attention_mask.bool()].unsqueeze(0)
            kwargs['position_ids'] = kwargs['position_ids'][attention_mask.bool()].unsqueeze(0)
            kwargs.pop('attention_mask', None)
            return args, kwargs

        def _padding_free_output_hook(module, args, kwargs, result):
            position_ids = kwargs['position_ids']
            seq_lengths = []
            pos = position_ids[0]
            resets = torch.where(pos[1:] < pos[:-1])[0] + 1

            if len(resets) == 0:
                # Only one sequence in this batch item
                seq_lengths = [pos.max().item() + 1]
            else:
                # Multiple sequences
                start = 0
                for end in resets:
                    seq_lengths.append(end - start)
                    start = end
                seq_lengths.append(pos.shape[0] - start)

            max_length = max(seq_lengths)
            last_hidden_state = result.last_hidden_state.squeeze(0)
            unpacked_logits = []

            start = 0
            for length in seq_lengths:
                seq_state = last_hidden_state[start:start + length]
                padding = torch.zeros(
                    (max_length - length,
                     last_hidden_state.shape[-1])).to(last_hidden_state.dtype).to(last_hidden_state.device)
                # re-padding
                if ctx['padding_left']:
                    seq_state = torch.cat((padding, seq_state), dim=0)
                else:
                    seq_state = torch.cat((seq_state, padding), dim=0)
                unpacked_logits.append(seq_state)
                start += length
            result.last_hidden_state = torch.stack(unpacked_logits, dim=0)
            return result

        if self.padding_free:
            llm_model = get_llm_model(model)
            if hasattr(llm_model, 'thinker'):
                base_model = llm_model.thinker.model
            else:
                base_model = llm_model.model
            remove_handle1 = base_model.register_forward_pre_hook(
                _padding_free_input_hook, with_kwargs=True, prepend=True)
            remove_handle2 = base_model.register_forward_hook(_padding_free_output_hook, with_kwargs=True, prepend=True)
        yield
        if self.padding_free:
            remove_handle1.remove()
            remove_handle2.remove()

    # Get the per-token log probabilities for the completions for the model and the reference model
    @patch_profiling_decorator
    def _get_per_token_logps(self, model, inputs):
        from trl.trainer.utils import selective_log_softmax
        logits_to_keep = inputs['logits_to_keep']
        input_ids = inputs['input_ids']
        unwrapped_model = self.accelerator.unwrap_model(model)
        if is_peft_model(unwrapped_model):
            parameters = inspect.signature(unwrapped_model.base_model.model.forward).parameters
        else:
            parameters = inspect.signature(unwrapped_model.forward).parameters
        if not unwrapped_model.model_meta.is_multimodal and 'logits_to_keep' in parameters:
            # save memory
            with self.padding_free_context(model):
                return super()._get_per_token_logps(model, input_ids, inputs['attention_mask'], logits_to_keep)
        inputs = {
            k: v
            for k, v in inputs.items() if k not in [
                'logits_to_keep', 'completion_mask', 'ref_per_token_logps', 'advantages', 'old_per_token_logps',
                'truncated_mask'
            ]
        }

        with self._template_context(self.template), self.padding_free_context(model):
            logits = model(**inputs).logits
        # exclude the last logit: it corresponds to the next token pred
        logits = logits[:, -(logits_to_keep + 1):-1, :]
        logits = logits / self.temperature
        input_ids = input_ids[:, -logits_to_keep:]
        return selective_log_softmax(logits, input_ids)  # compute logprobs for the input tokens

    @patch_profiling_decorator
    def _get_last_hidden_state(self, unwrapped_model, inputs, logits_to_keep):
        # unwrap the model to access the model.model
        if is_peft_model(unwrapped_model):
            unwrapped_model = unwrapped_model.base_model.model
        if not unwrapped_model.model_meta.is_multimodal:
            last_hidden_state = unwrapped_model.model(
                input_ids=inputs['input_ids'], attention_mask=inputs['attention_mask']).last_hidden_state
        else:
            inputs = {
                k: v
                for k, v in inputs.items() if k not in [
                    'logits_to_keep', 'completion_mask', 'ref_per_token_logps', 'advantages', 'old_per_token_logps',
                    'truncated_mask'
                ]
            }
            with self._template_context(self.template):
                outputs = unwrapped_model(**inputs, output_hidden_states=True)
                last_hidden_state = outputs.hidden_states[-1]

        last_hidden_state = last_hidden_state[:, :-1, :]  # (B, L-1, H)
        if logits_to_keep is not None:
            last_hidden_state = last_hidden_state[:, -logits_to_keep:, :]  # (B, logits_to_keep, H)
        return last_hidden_state

    def compute_liger_loss(self, unwrapped_model, inputs):
        # Compute the per-token log probabilities for the model
        input_ids = inputs['input_ids']
        logits_to_keep = inputs['logits_to_keep']
        completion_ids = input_ids[:, -logits_to_keep:]
        completion_mask = inputs['completion_mask']

        # Compute the KL divergence between the model and the reference model
        ref_per_token_logps = None
        if self.beta != 0.0:
            with torch.no_grad():
                if self.ref_model is not None:
                    ref_per_token_logps = self._get_per_token_logps(self.ref_model, inputs)
                else:
                    with self.accelerator.unwrap_model(self.model).disable_adapter():
                        ref_per_token_logps = self._get_per_token_logps(self.model, inputs)

        # get the last hidden state of the model
        last_hidden_state = self._get_last_hidden_state(unwrapped_model, inputs, logits_to_keep)
        # compute loss and metrics using liger grpo loss
        loss, metrics = self.liger_grpo_loss(
            _input=last_hidden_state,
            lin_weight=unwrapped_model.lm_head.weight,
            selected_token_ids=completion_ids,
            attention_mask=completion_mask,
            advantages=inputs['advantages'],
            bias=unwrapped_model.lm_head.bias,
            old_per_token_logps=inputs['old_per_token_logps'],
            ref_per_token_logps=ref_per_token_logps,
        )
        # Extract metrics from the liger_grpo_loss output
        # KL divergence is the first metric when beta is non-zero
        mean_kl = metrics[0] if self.beta != 0.0 else None
        clip_ratio = metrics[-1]

        mode = 'eval' if self.control.should_evaluate else 'train'
        if self.beta != 0.0:
            self._metrics[mode]['kl'].append(self.accelerator.gather_for_metrics(mean_kl).mean().item())
        self._metrics[mode]['clip_ratio'].append(self.accelerator.gather_for_metrics(clip_ratio).mean().item())
        return loss

    def evaluation_loop(self, dataloader, *args, **kwargs):
        # Wait for the training rollout to complete
        if self.args.async_generate:
            while not self.is_async_generate_train_rollout_done():
                time.sleep(0.1)
        if self._queue.empty() and self.args.async_generate:
            self._prefetch(dataloader)
        metric_key_prefix = kwargs['metric_key_prefix']
        output = super().evaluation_loop(dataloader, *args, **kwargs)
        metrics = {f'{metric_key_prefix}_{key}': sum(val) / len(val) for key, val in self._metrics['eval'].items()}
        output.metrics.update(metrics)
        self.eval_flag = True
        return output

    def training_step(self, model: nn.Module, inputs: InputsType, num_items_in_batch=None) -> torch.Tensor:
        if self.args.async_generate:
            # Wait for the eval rollout to complete
            while not self.is_async_generate_eval_rollout_done():
                time.sleep(0.1)
        return super().training_step(model, inputs, num_items_in_batch)

    def _engine_infer(
        self,
        infer_requests: InputsType,
        request_config: Optional[RequestConfig] = None,
        *,
        use_tqdm: Optional[bool] = False,
    ) -> List[ChatCompletionResponse]:
        with patch_profiling_context(self, 'generate'):
            if self.vllm_mode == 'server':
                request_keys = ['messages', 'images', 'audios', 'videos', 'tools', 'objects']

                infer_requests = [{
                    **{k: request[k]
                       for k in request_keys if k in request},
                    **({
                        'data_dict': {k: request[k]
                                      for k in request if k not in request_keys}
                    } if (
                        (self.multi_turn_scheduler and self.vllm_use_async_engine) or
                        (self.vllm_use_async_engine and self.use_gym_env)
                    ) else {})  # use gym infer
                } for request in infer_requests]

                self._process_infer_requests_images(infer_requests)
                return self.vllm_client.infer(infer_requests, asdict(request_config), use_tqdm=use_tqdm)
            else:
                return self.engine.infer(infer_requests, request_config, use_tqdm=use_tqdm)

    def _process_infer_requests_images(self, infer_requests: InputsType):
        # Process image format into a format that session.post can accept
        import base64
        if not any('images' in request for request in infer_requests):
            return
        for request in infer_requests:
            if 'images' not in request:
                continue
            for i, img in enumerate(request['images']):
                if 'bytes' in img and img['bytes']:
                    request['images'][i] = base64.b64encode(img['bytes']).decode('utf-8')
                elif 'path' in img and img['path']:
                    request['images'][i] = img['path']
        return

    def old_policy(self):
        return self.num_iterations > 1 or self.args.gradient_accumulation_steps % self.args.steps_per_generation != 0

    @property
    def _queue(self):
        if self.control.should_evaluate:
            return self.eval_queue
        else:
            return self.train_queue

    @torch.no_grad()
    def offload_model(self, model):
        for param in model.parameters():
            param.data = param.data.to(torch.device('cpu'), non_blocking=True)

    @torch.no_grad()
    def load_model(self, model):
        device = get_current_device()
        for param in model.parameters():
            param.data = param.data.to(device, non_blocking=True)

    @torch.no_grad()
    def offload_optimizer(self):
        if not self.optimizer.state:
            return
        for param_group in self.optimizer.param_groups:
            for param in param_group['params']:
                state = self.optimizer.state[param]
                for key, value in state.items():
                    if isinstance(value, torch.Tensor):
                        state[key] = value.to('cpu', non_blocking=True)

    @torch.no_grad()
    def load_optimizer(self):
        device = get_current_device()
        if not self.optimizer.state:
            return
        for param_group in self.optimizer.param_groups:
            for param in param_group['params']:
                state = self.optimizer.state[param]
                for key, value in state.items():
                    if isinstance(value, torch.Tensor):
                        state[key] = value.to(device, non_blocking=True)

    @contextmanager
    def multi_turn_completion_length_context(self):
        """
        Context manager that temporarily adjusts the engine's max length handling
        for multi-turn generation scenarios.

        Ensures the total sequence length (prompt + completion) never exceeds:
            min(original_max_len, prompt_tokens + max_completion_length)
        """
        if not (self.multi_turn_scheduler and
                self.use_fast_infer) or self.vllm_mode == 'server' or self.completion_length_limit_scope == 'per_round':
            yield
            return

        original_fn = self.engine.set_default_max_tokens
        original_max_len = self.engine.max_model_len

        def set_default_max_tokens(_self, request_config: RequestConfig, inputs: InputsType) -> None:
            # Calculate required context window
            original_max_len = _self.max_model_len or 8192
            if isinstance(inputs, dict):
                inputs = [inputs]
            prompt_tokens = max(_self._get_num_tokens(inp) for inp in inputs)

            if not hasattr(_self, 'set_grpo_max_model_len'):
                # set max model len in first round
                max_len = min(original_max_len, prompt_tokens + request_config.max_tokens)
                _self.max_model_len = max_len
                _self.set_grpo_max_model_len = True
            else:
                if _self.max_model_len <= prompt_tokens:
                    # modify max_model_len > prompt_tokens to avoid crash
                    num_tokens_avoid_crash = 10
                    _self.max_model_len = (prompt_tokens + num_tokens_avoid_crash)
                    request_config.max_tokens = num_tokens_avoid_crash

            original_fn(request_config, inputs)

        try:
            self.engine.set_default_max_tokens = MethodType(set_default_max_tokens, self.engine)
            yield
        finally:
            self.engine.set_default_max_tokens = original_fn
            self.engine.max_model_len = original_max_len
            del self.engine.set_grpo_max_model_len

    def get_resample_dataloader(self) -> DataLoader:
        resample_dataset = self.resample_dataset
        data_collator = self.data_collator
        if isinstance(resample_dataset, datasets.Dataset):
            resample_dataset = self._remove_unused_columns(resample_dataset, description='training')
        else:
            data_collator = self._get_collator_with_removed_columns(data_collator, description='training')

        dataloader_params = {
            'batch_size': self._train_batch_size * self.args.steps_per_generation,
            'collate_fn': data_collator,
            'num_workers': self.args.dataloader_num_workers,
            'pin_memory': self.args.dataloader_pin_memory,
            'persistent_workers': self.args.dataloader_persistent_workers,
        }

        @contextmanager
        def seed_context(self):
            seed = self.args.seed
            self.args.seed = seed + 1
            yield
            self.args.seed = seed

        if not isinstance(resample_dataset, torch.utils.data.IterableDataset):
            with seed_context(self):  # Set a different seed for resampling than the train_dataset.
                dataloader_params['sampler'] = self._get_train_sampler()
            dataloader_params['drop_last'] = self.args.dataloader_drop_last
            dataloader_params['worker_init_fn'] = partial(
                seed_worker, num_workers=self.args.dataloader_num_workers, rank=self.args.process_index)
            dataloader_params['prefetch_factor'] = self.args.dataloader_prefetch_factor

        return self.accelerator.prepare(DataLoader(resample_dataset, **dataloader_params))

    def resample_truncated_inputs(self, inputs: InputsType) -> InputsType:
        template = self.template
        for i, data in enumerate(inputs):
            while True:
                try:
                    template.encode(data)
                    inputs[i] = data
                    break
                except MaxLengthError:
                    data = next(self.truncated_resample_iterator)
        return inputs

    def log(self, logs: dict[str, float], start_time: Optional[float] = None) -> None:
        mode = 'train' if self.model.training else 'eval'
        metrics = {key: sum(val) / len(val) for key, val in self._metrics[mode].items()}  # average the metrics

        # This method can be called both in training and evaluation. When called in evaluation, the keys in `logs`
        # start with "eval_". We need to add the prefix "eval_" to the keys in `metrics` to match the format.
        if mode == 'eval':
            metrics = {f'eval_{key}': val for key, val in metrics.items()}

        logs = {**logs, **metrics}
        if version.parse(transformers.__version__) >= version.parse('4.47.0.dev0'):
            super().log(logs, start_time)
        else:  # transformers<=4.46
            super().log(logs)
        self._metrics[mode].clear()

        if self.accelerator.is_main_process and self.log_completions:
            table = {
                'step': [str(self.state.global_step)] * len(self._textual_logs['prompt']),
                'prompt': self._textual_logs['prompt'],
                'completion': self._textual_logs['completion'],
                **self._textual_logs['rewards'],
            }
            if self.use_gym_env:
                table['trajactory_info'] = self._textual_logs['trajactory_info']
            self.jsonl_writer.append(table)
            if self.args.report_to and 'wandb' in self.args.report_to and wandb.run is not None:
                import pandas as pd
                df = pd.DataFrame(table)
                if self.wandb_log_unique_prompts:
                    df = df.drop_duplicates(subset=['prompt'])
                wandb.log({'completions': wandb.Table(dataframe=df)})

            if self.args.report_to and 'swanlab' in self.args.report_to and swanlab.get_run() is not None:
                headers = list(table.keys())
                rows = []
                for i in range(len(table['step'])):
                    row = []
                    for header in headers:
                        row.append(table[header][i])
                    rows.append(row)
                swanlab.log({'completions': swanlab.echarts.Table().add(headers, rows)})

    def is_async_generate_eval_rollout_done(self):
        return not self.eval_flag or not self.eval_queue.empty()

    def is_async_generate_train_rollout_done(self):
        return not self.train_queue.empty()

    def inputs_to_rolloutrequest(self, inputs: InputsType) -> List[RolloutInferRequest]:
        """Convert a list of inputs to a list of RolloutInferRequest objects

        If the input contains a 'data_dict' key, it will be used as the base for the new data_dict.
        For other keys, if they overlap with keys in data_dict, the values from data_dict will be used.
        Non-overlapping keys will be added to data_dict.

        Args:
            inputs: List of input dictionaries

        Returns:
            List of RolloutInferRequest objects
        """
        request_keys = ['messages', 'images', 'audios', 'videos', 'tools', 'objects']
        infer_requests = []

        for request in inputs:
            # Get the base data_dict if it exists in the input
            base_data_dict = {}
            if 'data_dict' in request:
                if isinstance(request['data_dict'], dict):
                    base_data_dict = request['data_dict']
                else:
                    raise ValueError('data_dict exists but is not a dictionary')

            # Collect all non-request_keys items as extra fields
            extra_data = {k: request[k] for k in request if k not in request_keys and k != 'data_dict'}

            # Merge the data_dict, keeping keys from base_data_dict as priority
            final_data_dict = {**extra_data, **base_data_dict}

            # Create RolloutInferRequest instance
            req_args = {k: request[k] for k in request_keys if k in request}
            infer_requests.append(RolloutInferRequest(**req_args, data_dict=final_data_dict))

        return infer_requests

    @contextmanager
    def offload_context(self):
        if self.args.offload_model:
            self.offload_model(self.accelerator.unwrap_model(self.model))
            if self.ref_model:
                self.offload_model(self.ref_model)
        if getattr(self, 'optimizer', None) and self.args.offload_optimizer:
            self.offload_optimizer()
        empty_cache()

        try:
            yield
        finally:
            # reload (load back) model when exiting context
            if self.args.offload_model:
                self.load_model(self.accelerator.unwrap_model(self.model))
                if self.ref_model:
                    self.load_model(self.ref_model)
            if getattr(self, 'optimizer', None) and self.args.offload_optimizer:
                self.load_optimizer()
            empty_cache()<|MERGE_RESOLUTION|>--- conflicted
+++ resolved
@@ -909,12 +909,9 @@
         return inputs
 
     def _generate_and_score_completions(self, inputs: InputsType) -> InputsType:
-<<<<<<< HEAD
         if self.template.truncation_strategy == 'raise':
             inputs = self.resample_truncated_inputs(inputs)
 
-=======
->>>>>>> deb13cc1
         inputs = self._generate_completions(inputs)
         total_rewards_per_func, total_rewards, completions = self._score_completions(inputs)
         mode = 'train' if self.model.training else 'eval'
