--- conflicted
+++ resolved
@@ -27,12 +27,8 @@
 from trl import GRPOTrainer as HFGRPOTrainer
 from trl.models import prepare_deepspeed
 from trl.trainer.callbacks import SyncRefModelCallback
-<<<<<<< HEAD
-from trl.trainer.grpo_trainer import nanmax, nanmin, nanstd
+from trl.trainer.grpo_trainer import RepeatSampler, nanmax, nanmin, nanstd
 from trl.trainer.utils import selective_log_softmax
-=======
-from trl.trainer.grpo_trainer import RepeatSampler, nanmax, nanmin, nanstd
->>>>>>> 7e184d77
 
 from swift.llm import (InferRequest, MultiModelKeys, RequestConfig, RolloutInferRequest, RowPreprocessor, Template,
                        get_model_arch, to_device)
@@ -1163,13 +1159,9 @@
         is_std_zero = torch.isclose(std_grouped_rewards, torch.zeros_like(std_grouped_rewards))
 
         self._metrics[mode]['reward'].append(grouped_rewards.mean().item())
-<<<<<<< HEAD
         self._metrics[mode]['reward_std'].append(std_grouped_rewards.mean().item())
         self._metrics[mode]['frac_reward_zero_std'].append(is_std_zero.float().mean().item())
 
-=======
-        self._metrics[mode]['reward_std'].append(grouped_rewards.std(dim=1).mean().item())
->>>>>>> 7e184d77
         # Log prompt and completion texts
         self._textual_logs['prompt'].extend(self._apply_chat_template_to_messages_list(gather_object(messages)))
         self._textual_logs['completion'].extend(gather_object(completions))
@@ -1704,13 +1696,10 @@
                 **{k: list(v)[:seen_nums]
                    for k, v in self._textual_logs['rewards'].items()},
             }
-<<<<<<< HEAD
+            if self.use_gym_env:
+                table['trajactory_info'] = self._textual_logs['trajactory_info']
             if self.args.log_entropy:
                 table.update({'entropy': self._textual_logs['entropy']})
-=======
-            if self.use_gym_env:
-                table['trajactory_info'] = self._textual_logs['trajactory_info']
->>>>>>> 7e184d77
             self.jsonl_writer.append(table)
             if self.args.report_to and 'wandb' in self.args.report_to and wandb.run is not None:
                 import pandas as pd
